<<<<<<< HEAD
(library
 (name core)
 (public_name lambdapi.core)
 (synopsis "LambdaPi interactive theorem prover [core]")
 (modules :standard \ lambdapi)
 (preprocess (per_module ((pps pacomb.ppx) parser)))
 (libraries unix timed bindlib pacomb why3))

=======
>>>>>>> 4da16323
(executable
 (name lambdapi)
 (public_name lambdapi)
 (modules lambdapi)
 (libraries cmdliner lambdapi.core lambdapi.lsp))<|MERGE_RESOLUTION|>--- conflicted
+++ resolved
@@ -1,14 +1,3 @@
-<<<<<<< HEAD
-(library
- (name core)
- (public_name lambdapi.core)
- (synopsis "LambdaPi interactive theorem prover [core]")
- (modules :standard \ lambdapi)
- (preprocess (per_module ((pps pacomb.ppx) parser)))
- (libraries unix timed bindlib pacomb why3))
-
-=======
->>>>>>> 4da16323
 (executable
  (name lambdapi)
  (public_name lambdapi)
