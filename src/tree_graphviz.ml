(** Representation of trees as graphviz files.

    {{:https://graphviz.org}Graphviz} is a graph visualization software.  This
    module handle the conversion from {!type:Tree.t} data structures files in
    the [dot] language that can be interpreted by graphviz.

    A [dot] file [tree.gv] can be converted to a [png] file [tree.png] using
    [dot -Tpng tree.gv > tree.png].  To output to [tex], one can use
    {{:https://dot2tex.readthedocs.io/}dot2tex}.  For more output formats,
    @see <https://graphviz.gitlab.io/_pages/doc/info/output.html> *)

(** {b Description of output} we remind that trees are interpreted during
    evaluation of terms to get the correct rule to apply.  A node is thus an
    instruction for the evaluation algorithm.  There are three types of
    labeled nodes, labeled edges and leaves.  A node can be
    - a regular node, represented by a circle, whose label indicates on which
      column the next operation to reach the following node will be performed;
    - a store node, represented by a rectangle, which is the same as a regular
      node, except that the term at the index of the label is saved into the
      [vars] array (see {!val:Eval.tree_walk});
    - a conditional node, represented by a diamond, indicating that a
      conditional check shall be performed to reach the next node;
    - a stack check node, represented by a triangle, its left child is used if
      the stack of arguments is empty, otherwise the right child is used; this
      node only appears when {!val:Tree.rule_order} is set.

    The label of a node is either
    - [@n] on a regular or storage node if the algorithm inspects the column
      [n] to continue evaluation;
    - [n ≡ m] on a conditional node, meaning that a convertibility check
      between index [n] and index [m] of the [vars] array must be carried out;
    - [xs ⊊ FV(n)] on a conditional node, meaning that free variables in [xs]
      are allowed in the term stored at index [n] of the [vars] array.

    The label of an edge is either
    - [*] if the operation to go from a regular or storage node to another
      node is a {!val:Tree.CM.default};
    - [s_n] where [s] is a symbol if the operation to go from a regular or
      storage node to another node is a {!val:Tree.CM.specialize} on symbol
      [s] with arity [n];
    - [λx] if the operation to go from a regular or storage node to another
      node is a specialisation by an abstraction {!val:Tree.CM.abstract};
    - [✓] if the operation to go from a conditional node to another node is
      the assumption of satisfaction of the constraint indicated as label of
      the condition node;
    - [✗] if the operation to go form a conditional node to another node is
      the assumption of failure of satisfaction of the constraint indicated as
      label of the condition node. *)

open Timed
open Extra
open Terms
open Tree_types

(** Printing hint for conversion to graphviz. *)
type dot_term =
  | DotDefa (* Default case *)
  | DotAbst of tvar
  | DotCons of TC.t
  | DotSuccess
  | DotFailure

(** [to_dot f t] creates a dot graphviz file [f].gv for tree [t].  Each node
    of the tree embodies a pattern matrix.  The label of a node is the
    column index in the matrix on which the matching is performed to give
    birth to the child node.  The label on the edge between a node and one of
    its children represents the term matched to generate the next pattern
    matrix (the one of the child node). *)
let to_dot : string -> sym -> unit = fun fname s ->
  let output_tree oc tree =
    let pp_dotterm : dot_term pp = fun oc dh ->
      let out fmt = Format.fprintf oc fmt in
      match dh with
      | DotAbst(v)           -> out "λ%a" Print.pp_tvar v
      | DotDefa              -> out "*"
      | DotCons(Symb(a,n,_)) -> out "%s<sub>%d</sub>" n a
      | DotCons(Vari(s))     -> out "%s" s
      | DotCons(Abst)        -> assert false
      | DotSuccess           -> out "✓"
      | DotFailure           -> out "✗"
    in
    let pp_tcstr : term tree_cond pp = fun oc cstr ->
      let out fmt = Format.fprintf oc fmt in
      let pp_ar oc ar =
        Format.pp_print_list Print.pp_tvar oc (Array.to_list ar)
      in
      match cstr with
<<<<<<< HEAD
      | CondNL(i, j) -> out "@%d≡<sub>v</sub>@%d" i j
      | CondFV(vs,i) -> out "%a@@<sub>v</sub>%d" pp_ar vs i
=======
      | Constr_Eq(i, j) -> out "%d ≡ %d" i j
      | Constr_FV(vs,i) -> out "%a ⊊ FV(%d)" pp_ar vs i
>>>>>>> 3a946d15
    in
    let out fmt = Format.fprintf oc fmt in
    let node_count = ref 0 in
    (* [write_tree n u v] writes tree [v] obtained from tree number [n] with a
       switch on [u] ({!constructor:None} if default). *)
    let rec write_tree father_l swon t =
      incr node_count;
      match t with
      | Leaf(_, a)  ->
          let _, acte = Bindlib.unmbind a in
          out "@ %d [label=\"%a\"];" !node_count Print.pp acte;
          out "@ %d -- %d [label=<%a>];" father_l !node_count pp_dotterm swon
      | Node({swap; children; store; abstraction=abs; default}) ->
          let tag = !node_count in
          (* Create node *)
          out "@ %d [label=\"@%d\"%s];" tag swap
            (if store then " shape=\"box\"" else "");
          (* Create edge *)
          out "@ %d -- %d [label=<%a>];" father_l tag pp_dotterm swon;
          TCMap.iter (fun s e -> write_tree tag (DotCons(s)) e) children;
          Option.iter (fun (v, t) -> write_tree tag (DotAbst(v)) t) abs;
          Option.iter (write_tree tag DotDefa) default
      | Cond({ ok ; cond ; fail }) ->
          let tag = !node_count in
          out "@ %d [label=<%a> shape=\"diamond\"];" tag pp_tcstr cond;
          out "@ %d -- %d [label=<%a>];" father_l tag pp_dotterm swon;
          write_tree tag DotSuccess ok;
          write_tree tag DotFailure fail
      | Eos(l,r)    ->
          let tag = !node_count in
          out "@ %d [label=\"\" shape=\"triangle\"];" tag;
          out "@ %d -- %d [label=<%a>];" father_l tag pp_dotterm swon;
          write_tree tag DotFailure l;
          write_tree tag DotSuccess r
      | Fail        ->
          out "@ %d [label=<!>];" !node_count;
          out "@ %d -- %d [label=\"!\"];" father_l !node_count
    in
    out "graph {@[<v>";
    begin
      match tree with
      (* First step must be done to avoid drawing a top node. *)
      | Node({ swap ; store ; children; default ; abstraction }) ->
          out "@ 0 [label=\"@%d\"%s];" swap
            (if store then " shape=\"box\"" else "");
          TCMap.iter (fun sw c -> write_tree 0 (DotCons(sw)) c) children;
          Option.iter (fun (v, t) -> write_tree 0 (DotAbst(v)) t) abstraction;
          Option.iter (fun t -> write_tree 0 DotDefa t) default
      | Leaf(_) -> ()
      | _       -> assert false
    end;
    out "@.}@\n@?"
  in
  let tree = Lazy.force (snd !(s.sym_tree)) in
  let oc = open_out fname in
  output_tree (Format.formatter_of_out_channel oc) tree;
  close_out oc

(** {b NOTE} the following functions are not used but they are kept since they
    may be useful for debugging. *)

(** [pp_cond_pool oc pool] prints condition pool [pool] to channel [oc]. *)
let pp_cond_pool : Tree.CP.t pp = fun oc pool ->
  let open Tree.CP in
  let pp_fv oc fv =
    let pp_sep oc _ = Format.pp_print_string oc "; " in
    let pp_tvs = Format.pp_print_list ~pp_sep Print.pp_tvar in
    let ppit oc (a, b) =
      Format.fprintf oc "@[(%d, %a)@]" a pp_tvs (Array.to_list b)
    in
    Format.fprintf oc "Fv constraints:@,@[<v>@[available: %a@]@,@]@."
      (Format.pp_print_list ppit) (IntMap.bindings fv)
  in
  let pp_nl oc (partial, available) =
    let pp_sep oc _ = Format.pp_print_string oc "; " in
    let pp_int_int oc (i, j) = Format.fprintf oc "@[(%d, %d)@]" i j in
    let pp_partial oc ism =
      Format.fprintf oc "@[partial: %a@]"
        (Format.pp_print_list ~pp_sep pp_int_int) (IntMap.bindings ism)
    in
    let pp_available oc ips =
      Format.fprintf oc "@[available: %a@]"
        (Format.pp_print_list ~pp_sep pp_int_int) (PSet.elements ips)
    in
    Format.fprintf oc "Nl constraints:@,@[<v>%a@,%a@,@]"
      pp_partial partial pp_available available
  in
  let nl = (pool.nl_partial, pool.nl_available) in
  Format.fprintf oc "@[%a@]@,@[%a@]" pp_fv pool.fv pp_nl nl

(** [pp_matrix oc m] prints matrix [m] to channel [oc]. *)
let pp_matrix : Tree.CM.t pp = fun oc m ->
  let open Tree.CM in
  let pp_line oc r =
    Format.fprintf oc "@[<v>@[%a@]@,%a@]" (Array.pp Print.pp " ") r.c_lhs
      pp_cond_pool r.cond_pool
  in
  let out fmt = Format.fprintf oc fmt in
  let l1 = List.map (fun a -> a.arg_path) m.positions in
  let l2 = List.map (fun a -> a.arg_rank) m.positions in
  let pp_path oc l =
    if l = [] then Format.fprintf oc "ε" else
    List.pp (fun oc -> Format.fprintf oc "%d") "." oc (List.rev l)
  in
  out "Positions @@ @[<h>%a@]" (List.pp pp_path ";") l1;
  out " -- Depth: @[<h>%a@]@," (List.pp Format.pp_print_int ";") l2;
  out "{@[<v>@,%a@.@]}" (Format.pp_print_list pp_line) m.clauses<|MERGE_RESOLUTION|>--- conflicted
+++ resolved
@@ -85,13 +85,8 @@
         Format.pp_print_list Print.pp_tvar oc (Array.to_list ar)
       in
       match cstr with
-<<<<<<< HEAD
-      | CondNL(i, j) -> out "@%d≡<sub>v</sub>@%d" i j
-      | CondFV(vs,i) -> out "%a@@<sub>v</sub>%d" pp_ar vs i
-=======
-      | Constr_Eq(i, j) -> out "%d ≡ %d" i j
-      | Constr_FV(vs,i) -> out "%a ⊊ FV(%d)" pp_ar vs i
->>>>>>> 3a946d15
+      | CondNL(i, j) -> out "%d ≡ %d" i j
+      | CondFV(vs,i) -> out "%a ⊊ FV(%d)" pp_ar vs i
     in
     let out fmt = Format.fprintf oc fmt in
     let node_count = ref 0 in
