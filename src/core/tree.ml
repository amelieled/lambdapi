--- conflicted
+++ resolved
@@ -281,11 +281,7 @@
     | Symb(_) -> true
     | _       -> assert false
 
-<<<<<<< HEAD
-  (** [of_rules rs] transforms rewriting rules into a clause matrix rules. *)
-=======
   (** [of_rules rs] transforms rewriting rules [rs] into a clause matrix. *)
->>>>>>> 665cb18e
   let of_rules : rule list -> t = fun rs ->
     let r2r {lhs; rhs; xvars_nb; _} =
       let c_lhs = Array.of_list lhs in
