(** Parsing functions for Lambdapi.

    This module includes two parsers: a parser for the Lambdapi syntax whose
    functions are available either through the submodule
    {!module:Parser.Lp}, or directly in {!module:Parser}; and another
    parser for the Dedukti 2.7 syntax, available through
    {!module:Parser.Dk}. *)

open! Lplib
open Pos

(** [parser_fatal loc fmt] is a wrapper for [Console.fatal] that enforces
    that the error has an attached source code position. *)
let parser_fatal : Pos.pos -> ('a,'b) Console.koutfmt -> 'a = fun loc fmt ->
  Console.fatal (Some(loc)) fmt

(** [add_prefix p s] adds the prefix [p] at the beginning of the
    identifier [s]. *)
let add_prefix : string -> string -> string = fun p s ->
  let n = String.length s in
  if n >= 4 && s.[0] ='{' && s.[1] = '|' then
    "{|" ^ p ^ String.sub s 2 (n-4) ^ "|}"
  else
    p ^ s

<<<<<<< HEAD
(** Any identifier (regular or escaped). *)
let parser any_ident =
  | id:regular_ident -> KW.check id; id
  | id:escaped_ident -> id
  | id:declared_id   -> id

(** Identifier (regular and non-keyword, or escaped). *)
let parser ident = id:any_ident -> in_pos _loc id

let parser arg_ident =
  | id:ident -> Some(id)
  | _wild_   -> None

(** Metavariable identifier (regular or escaped, prefixed with ['?']). *)
let parser meta =
  | "?" - id:{regular_ident | escaped_ident} ->
      if id = "_" then Earley.give_up (); in_pos _loc id

(** Pattern variable identifier (regular or escaped, prefixed with ['$']). *)
let parser patt =
  | "$" - id:{regular_ident | escaped_ident} ->
      if id = "_" then None else Some(in_pos _loc id)

(** Any path member identifier (escaped idents are stripped). *)
let parser path_elem =
  | id:regular_ident          -> KW.check id; (id, false)
  | id:escaped_ident_no_delim -> (id, true)

(** Module path (dot-separated identifiers. *)
let parser path = m:path_elem ms:{"." path_elem}* $ -> m::ms

(** [qident] parses a single (possibly qualified) identifier. *)
let parser qident = mp:{path_elem "."}* id:any_ident -> in_pos _loc (mp,id)

(** [modifier] parses a single modifier. *)
let parser modifier =
  | _constant_ -> in_pos _loc (P_prop(Terms.Const))
  | _injective_ -> in_pos _loc (P_prop(Terms.Injec))
  | _opaque_ -> in_pos _loc P_opaq
  | _protected_ -> in_pos _loc (P_expo(Terms.Protec))
  | _private_ -> in_pos _loc (P_expo(Terms.Privat))
  | _sequential_ -> in_pos _loc (P_mstrat(Terms.Sequen))

(** [term_ident] parses a qualified identifier and returns a p_term. *)
let parser term_ident =
  | expl:{"@" -> true}?[false] qid:qident -> in_pos _loc (P_Iden(qid, expl))

(** Priority level for an expression (term or type). *)
type prio = PAtom | PAppl | PUnaO | PBinO | PFunc

(** [term] is a parser for a term. *)
let parser term @(p : prio) =
  (* TYPE constant. *)
  | _TYPE_
      when p >= PAtom -> in_pos _loc P_Type
  (* Variable (or possibly explicitly applied and qualified symbol). *)
  | expl:{"@" -> true}?[false] qid:qident
      when p >= PAtom -> in_pos _loc (P_Iden(qid, expl))
  (* Wildcard. *)
  | _wild_
      when p >= PAtom -> in_pos _loc P_Wild
  (* Metavariable. *)
  | m:meta e:env?
      when p >= PAtom -> in_pos _loc (P_Meta(m, Option.map Array.of_list e))
  (* Pattern (LHS) or pattern application (RHS). *)
  | p:patt e:env?
      when p >= PAtom -> in_pos _loc (P_Patt(p, Option.map Array.of_list e))
  (* Parentheses. *)
  | "(" t:(term PFunc) ")"
      when p >= PAtom -> in_pos _loc (P_Wrap(t))
  (* Explicitly given argument. *)
  | "{" t:(term PFunc) "}"
      when p >= PAtom -> in_pos _loc (P_Expl(t))
  (* Application. *)
  | t:(term PAppl) u:(term PAtom)
      when p >= PAppl -> in_pos _loc (P_Appl(t,u))
  (* Implication. *)
  | a:(term PBinO) "→" b:(term PFunc)
      when p >= PFunc -> in_pos _loc (P_Impl(a,b))
  (* Products. *)
  | "Π" xs:arg+ "," b:(term PFunc)
      when p >= PFunc -> in_pos _loc (P_Prod(xs,b))
  | "Π" xs:arg_ident+ ":" a:(term PFunc) "," b:(term PFunc)
      when p >= PFunc -> in_pos _loc (P_Prod([xs,Some(a),false],b))
  (* Abstraction. *)
  | "λ" xs:arg+ "," t:(term PFunc)
      when p >= PFunc -> in_pos _loc (P_Abst(xs,t))
  | "λ" xs:arg_ident+ ":" a:(term PFunc) "," t:(term PFunc)
      when p >= PFunc -> in_pos _loc (P_Abst([xs,Some(a),false],t))
  (* Local let. *)
  | _let_ x:ident a:arg* b:{":" (term PFunc)}? "≔" t:(term PFunc) _in_
      u:(term PFunc)
      when p >= PFunc -> in_pos _loc (P_LLet(x,a,b,t,u))
  (* Natural number literal. *)
  | n:nat_lit
      when p >= PAtom -> in_pos _loc (P_NLit(n))
  (* Quantifier. *)
  | q:term_ident t:binder
       when p >= PFunc -> in_pos _loc (P_Appl(q,t))
  (* Unary operator. *)
  | u:unop t:(term PUnaO)
      when p >= PUnaO ->
        (* Find out minimum priorities for the operand. *)
        let min_p =
          let (_, p, _) = u in p
        in
        (* Check that priority of operand is above [min_p]. *)
        let _ =
          match t.elt with
          | P_UnaO((_,p,_),_) when p < min_p -> Earley.give_up ()
          | _                                -> ()
        in
        in_pos _loc (P_UnaO(u,t))
  (* Binary operator. *)
  | t:(term PBinO) b:binop
      when p >= PBinO ->>
        (* Find out minimum priorities for left and right operands. *)
        let (min_pl, min_pr) =
          let (_, assoc, p, _) = b in
          let p_plus_epsilon = p +. 1e-6 in
          match assoc with
          | Assoc_none  -> (p_plus_epsilon, p_plus_epsilon)
          | Assoc_left  -> (p             , p_plus_epsilon)
          | Assoc_right -> (p_plus_epsilon, p             )
        in
        (* Check that priority of left operand is above [min_pl]. *)
        let _ =
          match t.elt with
          | P_BinO(_,(_,_,p,_),_) when p < min_pl -> Earley.give_up ()
          | _                                     -> ()
        in
        u:(term PBinO) ->
          (* Check that priority of the right operand is above [min_pr]. *)
          let _ =
            match u.elt with
            | P_BinO(_,(_,_,p,_),_) -> if p < min_pr then Earley.give_up ()
            | _                     -> ()
          in
          in_pos _loc (P_BinO(t,b,u))

(* NOTE on binary operators. To handle infix binary operators, we need to rely
   on a dependent (Earley) grammar. The operands are parsed using the priority
   level [PBinO]. The left operand is parsed first, together with the operator
   to obtain the corresponding priority and associativity parameters.  We then
   check whether the (binary operator) priority level [pl] of the left operand
   satifies the conditions, and reject it early if it does not.  We then parse
   the right operand in a second step, and also check whether it satisfies the
   required condition before accepting the parse tree. *)

(** [binder] is a parser for binders, i.e. expressions of the form [x,t]. *)
and parser binder =
  | id:ident "," a:{":" (term PFunc)}? t:(term PFunc) ->
      in_pos _loc (P_Abst([[Some(id)],a,false],t))

(** [env] is a parser for a metavariable environment. *)
and parser env =
  | "[" "]" -> []
  | "[" t:(term PBinO) ts:{";" (term PBinO)}* "]" -> t::ts

(** [arg] parses a single function argument. *)
and parser arg =
  (* Explicit argument without type annotation. *)
  | x:arg_ident                                 -> ([x], None,    false)
  (* Explicit argument with type annotation. *)
  | "(" xs:arg_ident+    ":" a:(term PFunc) ")" -> (xs , Some(a), false)
  (* Implicit argument (with possible type annotation). *)
  | "{" xs:arg_ident+ a:{":" (term PFunc)}? "}" -> (xs , a      , true )

let term = term PFunc

(** [rule] is a parser for a single rewriting rule. *)
let parser rule =
  | l:term "↪" r:term -> Pos.in_pos _loc (l, r)

(** [inductive] is a parser for a single inductive type. *)
let parser inductive =
  | i:ident ":" t:term "≔" c:{ "|" ident ":" term }*
        -> Pos.in_pos _loc (i, t, c)

(** [unif_rule] is a parser for unification rules. *)
let parser unif_rule =
  | l:{term "≡" term} "↪" r:{term "≡" term} rs:{";" term "≡" term}* ->
      let equiv = Pos.none (P_Iden(Pos.none ([], "#equiv"), true)) in
      let p_appl t u = Pos.none (P_Appl(t, u)) in
      let mkequiv (l, r) = p_appl (p_appl equiv l) r in
      let lhs = mkequiv l in
      match rs with
      | [] -> Pos.in_pos _loc (lhs, mkequiv r)
      | _  ->
          let cons = Pos.none (P_Iden(Pos.none ([], "#cons"), true)) in
          let rs = List.rev_map mkequiv (r::rs) in
          let (r, rs) = (List.hd rs, List.tl rs) in
          let cat eqlst eq = p_appl (p_appl cons eq) eqlst in
          let rhs = List.fold_left cat r rs in
          Pos.in_pos _loc (lhs, rhs)

(** [rw_patt_spec] is a parser for a rewrite pattern specification. *)
let parser rw_patt_spec =
  | t:term                          -> P_rw_Term(t)
  | _in_ t:term                     -> P_rw_InTerm(t)
  | _in_ x:ident _in_ t:term        -> P_rw_InIdInTerm(x,t)
  | x:ident _in_ t:term             -> P_rw_IdInTerm(x,t)
  | u:term _in_ x:ident _in_ t:term -> P_rw_TermInIdInTerm(u,x,t)
  | u:term _as_ x:ident _in_ t:term -> P_rw_TermAsIdInTerm(u,x,t)

(** [rw_patt] is a parser for a (located) rewrite pattern. *)
let parser rw_patt = "[" r:rw_patt_spec "]" -> in_pos _loc r

let parser assert_must_fail =
  | _assert_    -> false
  | _assertnot_ -> true

(** [assertion] parses a single assertion. *)
let parser assertion =
  | t:term ":" a:term -> P_assert_typing(t,a)
  | t:term "≡" u:term -> P_assert_conv(t,u)
  (* FIXME potential conflict with infix "≡". *)

(** [query] parses a query. *)
let parser query =
  | _set_ "verbose" i:nat_lit ->
      Pos.in_pos _loc (P_query_verbose(i))
  | _set_ "debug" b:{'+' -> true | '-' -> false} - s:alpha ->
      Pos.in_pos _loc (P_query_debug(b, s))
  | _set_ "flag" s:string_lit b:{"on" -> true | "off" -> false} ->
      Pos.in_pos _loc (P_query_flag(s, b))
  | mf:assert_must_fail a:assertion ->
      Pos.in_pos _loc (P_query_assert(mf,a))
  | mf:assert_must_fail ps:arg* "⊢" t:term "≡" u:term ->
      let ps_t = Pos.in_pos _loc (P_Abst(ps,t)) in
      let ps_u = Pos.in_pos _loc (P_Abst(ps,u)) in
      let assert_conv = P_assert_conv(ps_t,ps_u) in
      Pos.in_pos _loc (P_query_assert(mf,assert_conv))
  | mf:assert_must_fail ps:arg* "⊢" t:term ":" u:term ->
      let ps_t = Pos.in_pos _loc (P_Abst(ps,t)) in
      let ps_u = Pos.in_pos _loc (P_Prod(ps,u)) in
      let assert_typing = P_assert_typing(ps_t,ps_u) in
      Pos.in_pos _loc (P_query_assert(mf,assert_typing))
  | _type_ t:term ->
      let c = {strategy = NONE; steps = None} in
      Pos.in_pos _loc (P_query_infer(t,c))
  | _compute_ t:term ->
      let c = {strategy = SNF; steps = None} in
      Pos.in_pos _loc (P_query_normalize(t,c))
  | _set_ "prover" s:string_lit ->
      Pos.in_pos _loc (P_query_prover(s))
  | _set_ "prover_timeout" n:nat_lit ->
      Pos.in_pos _loc (P_query_prover_timeout(n))
  | _print_ qid:qident? ->
      Pos.in_pos _loc (P_query_print qid)
  | _proofterm_ ->
      Pos.in_pos _loc P_query_proofterm

(** [tactic] is a parser for a single tactic. *)
let parser tactic =
  | _refine_ t:term             -> Pos.in_pos _loc (P_tac_refine(t))
  | _intro_ xs:arg_ident+       -> Pos.in_pos _loc (P_tac_intro(xs))
  | _apply_ t:term              -> Pos.in_pos _loc (P_tac_apply(t))
  | _simpl_                     -> Pos.in_pos _loc P_tac_simpl
  | _rewrite_ b:{"-" -> false}?[true] p:rw_patt? t:term
                                -> Pos.in_pos _loc (P_tac_rewrite(b,p,t))
  | _refl_                      -> Pos.in_pos _loc P_tac_refl
  | _sym_                       -> Pos.in_pos _loc P_tac_sym
  | i:{_:_focus_ nat_lit}       -> Pos.in_pos _loc (P_tac_focus(i))
  | _why3_ s:string_lit?        -> Pos.in_pos _loc (P_tac_why3(s))
  | q:query                     -> Pos.in_pos _loc (P_tac_query(q))
  | _fail_                      -> Pos.in_pos _loc P_tac_fail
  | _solve_                     -> Pos.in_pos _loc P_tac_solve

(** [proof_end] is a parser for a proof terminator. *)
let parser proof_end =
  | _end_   -> P_proof_end
  | _admit_ -> P_proof_admit
  | _abort_ -> P_proof_abort

let parser assoc =
  | EMPTY   -> Assoc_none
  | "left"  -> Assoc_left
  | "right" -> Assoc_right

(** [config] parses a single configuration option. *)
let parser config =
  | "builtin" s:string_lit "≔" qid:qident ->
      P_config_builtin(s,qid)
  | "prefix" p:float_lit s:string_lit "≔" qid:qident ->
      let unop = (s, p, qid) in
      sanity_check _loc_s s;
      Prefix.add unops s unop;
      P_config_unop(unop)
  | "infix" a:assoc p:float_lit s:string_lit "≔" qid:qident ->
      let binop = (s, a, p, qid) in
      sanity_check _loc_s s;
      Prefix.add binops s binop;
      P_config_binop(binop)
  | "declared" id:string_lit ->
      sanity_check _loc_id id;
      Prefix.add declared_ids id id;
      P_config_ident(id)
  | "unif_rule" r:unif_rule ->
      P_config_unif_rule(r)
  | "quantifier" qid:qident ->
      P_config_quant(qid)

let parser proof =
  _begin_ ts:tactic* e:proof_end -> (ts, Pos.in_pos _loc_e e)

(** [!require mp] can be used to require the compilation of a module [mp] when
    it is required as a dependency. This has the effect of importing notations
    exported by that module. The value of [require] is set in [Compile], and a
    reference is used to avoid to avoid cyclic dependencies. *)
let require : (Path.t -> unit) Stdlib.ref = ref (fun _ -> ())

(** [do_require pos path] is a wrapper for [!require path], that takes care of
    possible exceptions. Errors are reported at given position [pos],  keeping
    as much information as possible in the error message. *)
let do_require : Pos.pos -> p_module_path -> unit = fun loc path ->
  let path = List.map fst path in
  let local_fatal fmt =
    let fmt = "Error when loading module [%a].\n" ^^ fmt in
    parser_fatal loc fmt Path.pp path
=======
(** Module type of a parser. *)
module type PARSER = sig
  val parse_file : string -> Syntax.ast
  (** [parse_file fname] returns a stream of parsed commands of file
      [fname]. Commands are parsed lazily. *)

  val parse_string : string -> string -> Syntax.ast
  (** [parse_string f s] retudns a stream of parsed commands from string [s]
      which comes from file [f] ([f] can be anything). *)
end

module Lp : PARSER = struct
  let stream_of_lexbuf :
    ?inchan:in_channel -> string -> Sedlexing.lexbuf ->
    (* Input channel passed as parameter to be closed at the end of stream. *)
    Syntax.p_command Stream.t =
    fun ?inchan fname lexbuf ->
      Sedlexing.set_filename lexbuf fname;
      let parse =
        MenhirLib.Convert.Simplified.traditional2revised LpParser.command
      in
      let lexer = LpLexer.lexer lexbuf in
      let generator _ =
        try Some(parse lexer)
        with
        | End_of_file -> Option.iter close_in inchan; None
        | LpLexer.SyntaxError(s) ->
            let loc = match s.pos with Some(l) -> l | None -> assert false in
            parser_fatal loc "Unexpected character: [%s]" s.elt
        | LpParser.Error ->
            let loc = Sedlexing.lexing_positions lexbuf in
            let loc = Pos.locate loc in
            parser_fatal loc "Unexpected token [%s]."
              (Sedlexing.Utf8.lexeme lexbuf)
      in
      Stream.from generator

  let parse_file fname =
    let inchan = open_in fname in
    stream_of_lexbuf ~inchan fname (Sedlexing.Utf8.from_channel inchan)

  let parse_string fname s =
    stream_of_lexbuf fname (Sedlexing.Utf8.from_string s)
end

(** [parse_qident s] parses the identifier [s] and returns the parsed
    identifier (with location) and a boolean being [true] if [s] is
    escaped (with [{| |}]). We use [parse_ident] of menhir parser because
    exposing [parse_qident] caused an end of stream conflict. *)
let parse_qident : string ->
  (Syntax.p_module_path * string, int * popt) result =
  fun s ->
  let parse_ident (s: string): (Syntax.ident * bool, popt) result =
    let parse =
      MenhirLib.Convert.Simplified.traditional2revised LpParser.ident
    in
    let lexbuf = Sedlexing.Utf8.from_string s in
    let lexer = LpLexer.lexer lexbuf in
    try Ok(parse lexer)
    with LpLexer.SyntaxError(s) -> Error(s.pos)
       | LpParser.Error ->
           let loc = Pos.locate (Sedlexing.lexing_positions lexbuf) in
           Error(Some(loc))
>>>>>>> eac840a5
  in
  (* We get individual identifiers. *)
  let ids = String.split_on_char '.' s in
  (* Here we'd like a bind operation on result: if there is an error. *)
  let exception Invalid_id of int * popt in
  let f (i: int) (e: string) =
    (* Parse string [e] and raise error to interrupt if [e] is not valid. *)
    let (e, b) =
      match parse_ident e with
      | Ok(e, b) -> (e, b)
      | Error(pos) -> raise (Invalid_id(i, pos))
    in
    (e.Pos.elt, b)
  in
<<<<<<< HEAD
  (* We attach our position to errors comming from the outside. *)
  try reentrant_call () with
  | Console.Fatal(None     , msg) -> local_fatal "%s" msg
  | Console.Fatal(Some(pos), msg) -> local_fatal "[%a] %s" Pos.print pos msg
  | e                             -> local_fatal "Uncaught exception: [%s]"
                                       (Printexc.to_string e)

(** [cmd] is a parser for a single command. *)
let parser cmd =
  | _require_ o:{_open_ -> true}?[false] ps:path+
      -> let fn p = do_require _loc p; if o then get_ops _loc p in
         List.iter fn ps; P_require(o,ps)
  | _require_ p:path _as_ n:path_elem
      -> do_require _loc p;
         P_require_as(p, Pos.in_pos _loc_n n)
  | _open_ ps:path+
      -> List.iter (get_ops _loc) ps;
         P_open(ps)
  | p_sym_mod:modifier* _symbol_ p_sym_nam:ident p_sym_arg:arg*
         ":" a:term p_sym_prf:proof?
      -> let p_sym_typ = Some a in
         let p_sym_trm = None in
         let p_sym_def = false in
         P_symbol {p_sym_mod;p_sym_nam;p_sym_arg;p_sym_typ;p_sym_trm
                  ;p_sym_prf;p_sym_def}
  | p_sym_mod:modifier* _symbol_ p_sym_nam:ident p_sym_arg:arg*
         p_sym_typ:{":" term}? "≔" p_sym_trm:term? p_sym_prf:proof?
      -> let p_sym_def = true in
         P_symbol {p_sym_mod;p_sym_nam;p_sym_arg;p_sym_typ;p_sym_trm
                  ;p_sym_prf;p_sym_def}
  | _rule_ r:rule rs:{_:_with_ rule}*
      -> P_rules(r::rs)
  | ms:modifier* _begin_ ps:arg* _inductive_ i:inductive
                           il:{_:_with_ inductive}* _end_
      -> P_inductive(ms, ps, i::il)
  | _set_ c:config
      -> P_set(c)
  | q:query
      -> P_query(q)

(** [cmds] is a parser for multiple (located) commands. *)
let parser cmds = {c:cmd -> in_pos _loc c}*
=======
  try
    let ids = List.mapi f ids in
    let (ids, last) = List.split_last ids in
    Ok(ids, fst last)
with Invalid_id(i, pos) -> Error(i, pos)

(** Parsing legacy (Dedukti2) syntax. *)
module Dk : PARSER = struct
  let stream_of_lexbuf :
    ?inchan:in_channel -> string -> Lexing.lexbuf ->
    (* Input channel passed as parameter to be closed at the end of stream. *)
    Syntax.p_command Stream.t =
    fun ?inchan fname lexbuf ->
      DkLexer.filename := fname;
      let generator _ =
        try Some(DkParser.command DkLexer.token lexbuf)
        with
        | End_of_file -> Option.iter close_in inchan; None
        | DkParser.Error ->
            let loc =
              Lexing.(lexbuf.lex_start_p, lexbuf.lex_curr_p) in
            let loc = Pos.locate loc in
            parser_fatal loc "Unexpected token [%s]." (Lexing.lexeme lexbuf)
      in
      Stream.from generator
>>>>>>> eac840a5

  let parse_file fname =
    let inchan = open_in fname in
    let lexbuf = Lexing.from_channel inchan in
    try stream_of_lexbuf ~inchan fname lexbuf
    with e -> close_in inchan; raise e

  let parse_string fname s = stream_of_lexbuf fname (Lexing.from_string s)
end

(* Include parser of new syntax so that functions are directly available.*)
include Lp<|MERGE_RESOLUTION|>--- conflicted
+++ resolved
@@ -23,328 +23,6 @@
   else
     p ^ s
 
-<<<<<<< HEAD
-(** Any identifier (regular or escaped). *)
-let parser any_ident =
-  | id:regular_ident -> KW.check id; id
-  | id:escaped_ident -> id
-  | id:declared_id   -> id
-
-(** Identifier (regular and non-keyword, or escaped). *)
-let parser ident = id:any_ident -> in_pos _loc id
-
-let parser arg_ident =
-  | id:ident -> Some(id)
-  | _wild_   -> None
-
-(** Metavariable identifier (regular or escaped, prefixed with ['?']). *)
-let parser meta =
-  | "?" - id:{regular_ident | escaped_ident} ->
-      if id = "_" then Earley.give_up (); in_pos _loc id
-
-(** Pattern variable identifier (regular or escaped, prefixed with ['$']). *)
-let parser patt =
-  | "$" - id:{regular_ident | escaped_ident} ->
-      if id = "_" then None else Some(in_pos _loc id)
-
-(** Any path member identifier (escaped idents are stripped). *)
-let parser path_elem =
-  | id:regular_ident          -> KW.check id; (id, false)
-  | id:escaped_ident_no_delim -> (id, true)
-
-(** Module path (dot-separated identifiers. *)
-let parser path = m:path_elem ms:{"." path_elem}* $ -> m::ms
-
-(** [qident] parses a single (possibly qualified) identifier. *)
-let parser qident = mp:{path_elem "."}* id:any_ident -> in_pos _loc (mp,id)
-
-(** [modifier] parses a single modifier. *)
-let parser modifier =
-  | _constant_ -> in_pos _loc (P_prop(Terms.Const))
-  | _injective_ -> in_pos _loc (P_prop(Terms.Injec))
-  | _opaque_ -> in_pos _loc P_opaq
-  | _protected_ -> in_pos _loc (P_expo(Terms.Protec))
-  | _private_ -> in_pos _loc (P_expo(Terms.Privat))
-  | _sequential_ -> in_pos _loc (P_mstrat(Terms.Sequen))
-
-(** [term_ident] parses a qualified identifier and returns a p_term. *)
-let parser term_ident =
-  | expl:{"@" -> true}?[false] qid:qident -> in_pos _loc (P_Iden(qid, expl))
-
-(** Priority level for an expression (term or type). *)
-type prio = PAtom | PAppl | PUnaO | PBinO | PFunc
-
-(** [term] is a parser for a term. *)
-let parser term @(p : prio) =
-  (* TYPE constant. *)
-  | _TYPE_
-      when p >= PAtom -> in_pos _loc P_Type
-  (* Variable (or possibly explicitly applied and qualified symbol). *)
-  | expl:{"@" -> true}?[false] qid:qident
-      when p >= PAtom -> in_pos _loc (P_Iden(qid, expl))
-  (* Wildcard. *)
-  | _wild_
-      when p >= PAtom -> in_pos _loc P_Wild
-  (* Metavariable. *)
-  | m:meta e:env?
-      when p >= PAtom -> in_pos _loc (P_Meta(m, Option.map Array.of_list e))
-  (* Pattern (LHS) or pattern application (RHS). *)
-  | p:patt e:env?
-      when p >= PAtom -> in_pos _loc (P_Patt(p, Option.map Array.of_list e))
-  (* Parentheses. *)
-  | "(" t:(term PFunc) ")"
-      when p >= PAtom -> in_pos _loc (P_Wrap(t))
-  (* Explicitly given argument. *)
-  | "{" t:(term PFunc) "}"
-      when p >= PAtom -> in_pos _loc (P_Expl(t))
-  (* Application. *)
-  | t:(term PAppl) u:(term PAtom)
-      when p >= PAppl -> in_pos _loc (P_Appl(t,u))
-  (* Implication. *)
-  | a:(term PBinO) "→" b:(term PFunc)
-      when p >= PFunc -> in_pos _loc (P_Impl(a,b))
-  (* Products. *)
-  | "Π" xs:arg+ "," b:(term PFunc)
-      when p >= PFunc -> in_pos _loc (P_Prod(xs,b))
-  | "Π" xs:arg_ident+ ":" a:(term PFunc) "," b:(term PFunc)
-      when p >= PFunc -> in_pos _loc (P_Prod([xs,Some(a),false],b))
-  (* Abstraction. *)
-  | "λ" xs:arg+ "," t:(term PFunc)
-      when p >= PFunc -> in_pos _loc (P_Abst(xs,t))
-  | "λ" xs:arg_ident+ ":" a:(term PFunc) "," t:(term PFunc)
-      when p >= PFunc -> in_pos _loc (P_Abst([xs,Some(a),false],t))
-  (* Local let. *)
-  | _let_ x:ident a:arg* b:{":" (term PFunc)}? "≔" t:(term PFunc) _in_
-      u:(term PFunc)
-      when p >= PFunc -> in_pos _loc (P_LLet(x,a,b,t,u))
-  (* Natural number literal. *)
-  | n:nat_lit
-      when p >= PAtom -> in_pos _loc (P_NLit(n))
-  (* Quantifier. *)
-  | q:term_ident t:binder
-       when p >= PFunc -> in_pos _loc (P_Appl(q,t))
-  (* Unary operator. *)
-  | u:unop t:(term PUnaO)
-      when p >= PUnaO ->
-        (* Find out minimum priorities for the operand. *)
-        let min_p =
-          let (_, p, _) = u in p
-        in
-        (* Check that priority of operand is above [min_p]. *)
-        let _ =
-          match t.elt with
-          | P_UnaO((_,p,_),_) when p < min_p -> Earley.give_up ()
-          | _                                -> ()
-        in
-        in_pos _loc (P_UnaO(u,t))
-  (* Binary operator. *)
-  | t:(term PBinO) b:binop
-      when p >= PBinO ->>
-        (* Find out minimum priorities for left and right operands. *)
-        let (min_pl, min_pr) =
-          let (_, assoc, p, _) = b in
-          let p_plus_epsilon = p +. 1e-6 in
-          match assoc with
-          | Assoc_none  -> (p_plus_epsilon, p_plus_epsilon)
-          | Assoc_left  -> (p             , p_plus_epsilon)
-          | Assoc_right -> (p_plus_epsilon, p             )
-        in
-        (* Check that priority of left operand is above [min_pl]. *)
-        let _ =
-          match t.elt with
-          | P_BinO(_,(_,_,p,_),_) when p < min_pl -> Earley.give_up ()
-          | _                                     -> ()
-        in
-        u:(term PBinO) ->
-          (* Check that priority of the right operand is above [min_pr]. *)
-          let _ =
-            match u.elt with
-            | P_BinO(_,(_,_,p,_),_) -> if p < min_pr then Earley.give_up ()
-            | _                     -> ()
-          in
-          in_pos _loc (P_BinO(t,b,u))
-
-(* NOTE on binary operators. To handle infix binary operators, we need to rely
-   on a dependent (Earley) grammar. The operands are parsed using the priority
-   level [PBinO]. The left operand is parsed first, together with the operator
-   to obtain the corresponding priority and associativity parameters.  We then
-   check whether the (binary operator) priority level [pl] of the left operand
-   satifies the conditions, and reject it early if it does not.  We then parse
-   the right operand in a second step, and also check whether it satisfies the
-   required condition before accepting the parse tree. *)
-
-(** [binder] is a parser for binders, i.e. expressions of the form [x,t]. *)
-and parser binder =
-  | id:ident "," a:{":" (term PFunc)}? t:(term PFunc) ->
-      in_pos _loc (P_Abst([[Some(id)],a,false],t))
-
-(** [env] is a parser for a metavariable environment. *)
-and parser env =
-  | "[" "]" -> []
-  | "[" t:(term PBinO) ts:{";" (term PBinO)}* "]" -> t::ts
-
-(** [arg] parses a single function argument. *)
-and parser arg =
-  (* Explicit argument without type annotation. *)
-  | x:arg_ident                                 -> ([x], None,    false)
-  (* Explicit argument with type annotation. *)
-  | "(" xs:arg_ident+    ":" a:(term PFunc) ")" -> (xs , Some(a), false)
-  (* Implicit argument (with possible type annotation). *)
-  | "{" xs:arg_ident+ a:{":" (term PFunc)}? "}" -> (xs , a      , true )
-
-let term = term PFunc
-
-(** [rule] is a parser for a single rewriting rule. *)
-let parser rule =
-  | l:term "↪" r:term -> Pos.in_pos _loc (l, r)
-
-(** [inductive] is a parser for a single inductive type. *)
-let parser inductive =
-  | i:ident ":" t:term "≔" c:{ "|" ident ":" term }*
-        -> Pos.in_pos _loc (i, t, c)
-
-(** [unif_rule] is a parser for unification rules. *)
-let parser unif_rule =
-  | l:{term "≡" term} "↪" r:{term "≡" term} rs:{";" term "≡" term}* ->
-      let equiv = Pos.none (P_Iden(Pos.none ([], "#equiv"), true)) in
-      let p_appl t u = Pos.none (P_Appl(t, u)) in
-      let mkequiv (l, r) = p_appl (p_appl equiv l) r in
-      let lhs = mkequiv l in
-      match rs with
-      | [] -> Pos.in_pos _loc (lhs, mkequiv r)
-      | _  ->
-          let cons = Pos.none (P_Iden(Pos.none ([], "#cons"), true)) in
-          let rs = List.rev_map mkequiv (r::rs) in
-          let (r, rs) = (List.hd rs, List.tl rs) in
-          let cat eqlst eq = p_appl (p_appl cons eq) eqlst in
-          let rhs = List.fold_left cat r rs in
-          Pos.in_pos _loc (lhs, rhs)
-
-(** [rw_patt_spec] is a parser for a rewrite pattern specification. *)
-let parser rw_patt_spec =
-  | t:term                          -> P_rw_Term(t)
-  | _in_ t:term                     -> P_rw_InTerm(t)
-  | _in_ x:ident _in_ t:term        -> P_rw_InIdInTerm(x,t)
-  | x:ident _in_ t:term             -> P_rw_IdInTerm(x,t)
-  | u:term _in_ x:ident _in_ t:term -> P_rw_TermInIdInTerm(u,x,t)
-  | u:term _as_ x:ident _in_ t:term -> P_rw_TermAsIdInTerm(u,x,t)
-
-(** [rw_patt] is a parser for a (located) rewrite pattern. *)
-let parser rw_patt = "[" r:rw_patt_spec "]" -> in_pos _loc r
-
-let parser assert_must_fail =
-  | _assert_    -> false
-  | _assertnot_ -> true
-
-(** [assertion] parses a single assertion. *)
-let parser assertion =
-  | t:term ":" a:term -> P_assert_typing(t,a)
-  | t:term "≡" u:term -> P_assert_conv(t,u)
-  (* FIXME potential conflict with infix "≡". *)
-
-(** [query] parses a query. *)
-let parser query =
-  | _set_ "verbose" i:nat_lit ->
-      Pos.in_pos _loc (P_query_verbose(i))
-  | _set_ "debug" b:{'+' -> true | '-' -> false} - s:alpha ->
-      Pos.in_pos _loc (P_query_debug(b, s))
-  | _set_ "flag" s:string_lit b:{"on" -> true | "off" -> false} ->
-      Pos.in_pos _loc (P_query_flag(s, b))
-  | mf:assert_must_fail a:assertion ->
-      Pos.in_pos _loc (P_query_assert(mf,a))
-  | mf:assert_must_fail ps:arg* "⊢" t:term "≡" u:term ->
-      let ps_t = Pos.in_pos _loc (P_Abst(ps,t)) in
-      let ps_u = Pos.in_pos _loc (P_Abst(ps,u)) in
-      let assert_conv = P_assert_conv(ps_t,ps_u) in
-      Pos.in_pos _loc (P_query_assert(mf,assert_conv))
-  | mf:assert_must_fail ps:arg* "⊢" t:term ":" u:term ->
-      let ps_t = Pos.in_pos _loc (P_Abst(ps,t)) in
-      let ps_u = Pos.in_pos _loc (P_Prod(ps,u)) in
-      let assert_typing = P_assert_typing(ps_t,ps_u) in
-      Pos.in_pos _loc (P_query_assert(mf,assert_typing))
-  | _type_ t:term ->
-      let c = {strategy = NONE; steps = None} in
-      Pos.in_pos _loc (P_query_infer(t,c))
-  | _compute_ t:term ->
-      let c = {strategy = SNF; steps = None} in
-      Pos.in_pos _loc (P_query_normalize(t,c))
-  | _set_ "prover" s:string_lit ->
-      Pos.in_pos _loc (P_query_prover(s))
-  | _set_ "prover_timeout" n:nat_lit ->
-      Pos.in_pos _loc (P_query_prover_timeout(n))
-  | _print_ qid:qident? ->
-      Pos.in_pos _loc (P_query_print qid)
-  | _proofterm_ ->
-      Pos.in_pos _loc P_query_proofterm
-
-(** [tactic] is a parser for a single tactic. *)
-let parser tactic =
-  | _refine_ t:term             -> Pos.in_pos _loc (P_tac_refine(t))
-  | _intro_ xs:arg_ident+       -> Pos.in_pos _loc (P_tac_intro(xs))
-  | _apply_ t:term              -> Pos.in_pos _loc (P_tac_apply(t))
-  | _simpl_                     -> Pos.in_pos _loc P_tac_simpl
-  | _rewrite_ b:{"-" -> false}?[true] p:rw_patt? t:term
-                                -> Pos.in_pos _loc (P_tac_rewrite(b,p,t))
-  | _refl_                      -> Pos.in_pos _loc P_tac_refl
-  | _sym_                       -> Pos.in_pos _loc P_tac_sym
-  | i:{_:_focus_ nat_lit}       -> Pos.in_pos _loc (P_tac_focus(i))
-  | _why3_ s:string_lit?        -> Pos.in_pos _loc (P_tac_why3(s))
-  | q:query                     -> Pos.in_pos _loc (P_tac_query(q))
-  | _fail_                      -> Pos.in_pos _loc P_tac_fail
-  | _solve_                     -> Pos.in_pos _loc P_tac_solve
-
-(** [proof_end] is a parser for a proof terminator. *)
-let parser proof_end =
-  | _end_   -> P_proof_end
-  | _admit_ -> P_proof_admit
-  | _abort_ -> P_proof_abort
-
-let parser assoc =
-  | EMPTY   -> Assoc_none
-  | "left"  -> Assoc_left
-  | "right" -> Assoc_right
-
-(** [config] parses a single configuration option. *)
-let parser config =
-  | "builtin" s:string_lit "≔" qid:qident ->
-      P_config_builtin(s,qid)
-  | "prefix" p:float_lit s:string_lit "≔" qid:qident ->
-      let unop = (s, p, qid) in
-      sanity_check _loc_s s;
-      Prefix.add unops s unop;
-      P_config_unop(unop)
-  | "infix" a:assoc p:float_lit s:string_lit "≔" qid:qident ->
-      let binop = (s, a, p, qid) in
-      sanity_check _loc_s s;
-      Prefix.add binops s binop;
-      P_config_binop(binop)
-  | "declared" id:string_lit ->
-      sanity_check _loc_id id;
-      Prefix.add declared_ids id id;
-      P_config_ident(id)
-  | "unif_rule" r:unif_rule ->
-      P_config_unif_rule(r)
-  | "quantifier" qid:qident ->
-      P_config_quant(qid)
-
-let parser proof =
-  _begin_ ts:tactic* e:proof_end -> (ts, Pos.in_pos _loc_e e)
-
-(** [!require mp] can be used to require the compilation of a module [mp] when
-    it is required as a dependency. This has the effect of importing notations
-    exported by that module. The value of [require] is set in [Compile], and a
-    reference is used to avoid to avoid cyclic dependencies. *)
-let require : (Path.t -> unit) Stdlib.ref = ref (fun _ -> ())
-
-(** [do_require pos path] is a wrapper for [!require path], that takes care of
-    possible exceptions. Errors are reported at given position [pos],  keeping
-    as much information as possible in the error message. *)
-let do_require : Pos.pos -> p_module_path -> unit = fun loc path ->
-  let path = List.map fst path in
-  let local_fatal fmt =
-    let fmt = "Error when loading module [%a].\n" ^^ fmt in
-    parser_fatal loc fmt Path.pp path
-=======
 (** Module type of a parser. *)
 module type PARSER = sig
   val parse_file : string -> Syntax.ast
@@ -408,7 +86,6 @@
        | LpParser.Error ->
            let loc = Pos.locate (Sedlexing.lexing_positions lexbuf) in
            Error(Some(loc))
->>>>>>> eac840a5
   in
   (* We get individual identifiers. *)
   let ids = String.split_on_char '.' s in
@@ -423,50 +100,6 @@
     in
     (e.Pos.elt, b)
   in
-<<<<<<< HEAD
-  (* We attach our position to errors comming from the outside. *)
-  try reentrant_call () with
-  | Console.Fatal(None     , msg) -> local_fatal "%s" msg
-  | Console.Fatal(Some(pos), msg) -> local_fatal "[%a] %s" Pos.print pos msg
-  | e                             -> local_fatal "Uncaught exception: [%s]"
-                                       (Printexc.to_string e)
-
-(** [cmd] is a parser for a single command. *)
-let parser cmd =
-  | _require_ o:{_open_ -> true}?[false] ps:path+
-      -> let fn p = do_require _loc p; if o then get_ops _loc p in
-         List.iter fn ps; P_require(o,ps)
-  | _require_ p:path _as_ n:path_elem
-      -> do_require _loc p;
-         P_require_as(p, Pos.in_pos _loc_n n)
-  | _open_ ps:path+
-      -> List.iter (get_ops _loc) ps;
-         P_open(ps)
-  | p_sym_mod:modifier* _symbol_ p_sym_nam:ident p_sym_arg:arg*
-         ":" a:term p_sym_prf:proof?
-      -> let p_sym_typ = Some a in
-         let p_sym_trm = None in
-         let p_sym_def = false in
-         P_symbol {p_sym_mod;p_sym_nam;p_sym_arg;p_sym_typ;p_sym_trm
-                  ;p_sym_prf;p_sym_def}
-  | p_sym_mod:modifier* _symbol_ p_sym_nam:ident p_sym_arg:arg*
-         p_sym_typ:{":" term}? "≔" p_sym_trm:term? p_sym_prf:proof?
-      -> let p_sym_def = true in
-         P_symbol {p_sym_mod;p_sym_nam;p_sym_arg;p_sym_typ;p_sym_trm
-                  ;p_sym_prf;p_sym_def}
-  | _rule_ r:rule rs:{_:_with_ rule}*
-      -> P_rules(r::rs)
-  | ms:modifier* _begin_ ps:arg* _inductive_ i:inductive
-                           il:{_:_with_ inductive}* _end_
-      -> P_inductive(ms, ps, i::il)
-  | _set_ c:config
-      -> P_set(c)
-  | q:query
-      -> P_query(q)
-
-(** [cmds] is a parser for multiple (located) commands. *)
-let parser cmds = {c:cmd -> in_pos _loc c}*
-=======
   try
     let ids = List.mapi f ids in
     let (ids, last) = List.split_last ids in
@@ -492,7 +125,6 @@
             parser_fatal loc "Unexpected token [%s]." (Lexing.lexeme lexbuf)
       in
       Stream.from generator
->>>>>>> eac840a5
 
   let parse_file fname =
     let inchan = open_in fname in
