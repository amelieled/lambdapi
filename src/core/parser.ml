(** Parsing functions for the Lambdapi syntax based on the Earley library. See
    https://github.com/rlepigre/ocaml-earley/blob/master/README.md for details
    on using the library and its syntax extension. *)

open Earley_core
open Extra
open Syntax
open Files
open Pos

(** {b NOTE} we maintain the invariant that errors reported by the parser have
    a position. To help enforce that, we avoid opening the [Console] module so
    that [Console.fatal] and [Console.fatal_no_pos] are not in scope. To raise
    an error in the parser, only the following function should be used. *)

(** [parser_fatal loc fmt] is a wrapper for [Console.fatal] that enforces that
    the error has an attached source code position. *)
let parser_fatal : Pos.pos -> ('a,'b) Console.koutfmt -> 'a = fun loc fmt ->
  Console.fatal (Some(loc)) fmt

#define LOCATE locate

(** Prefix trees for greedy parsing among a set of string. *)
module Prefix :
  sig
    (** Type of a prefix tree. *)
    type 'a t

    (** [init ()] initializes a new (empty) prefix tree. *)
    val init : unit -> 'a t

    (** [reset t] resets [t] to an empty prefix tree [t]. *)
    val reset : 'a t -> unit

    (** [add k v t] inserts the value [v] with the key [k] (possibly replacing
        a previous value associated to [k]) in the tree [t]. Note that key [k]
        should not be [""], otherwise [Invalid_argument] is raised. *)
    val add : 'a t -> string -> 'a -> unit

    (** [grammar t] is an [Earley] grammar parsing the longest possible prefix
        of the input corresponding to a word of [t]. The corresponding, stored
        value is returned. It fails if no such longest prefix exist. *)
    val grammar : 'a t -> 'a Earley.grammar

    (** Type of a saved prefix tree. Prefix trees are imperative, so they need
        to be manually saved and restored to enforce reentrancy. Note that the
        parser may call itself through dependency loading *)
    type 'a saved

    (** [save t] returns a snapshot of the internal state of [t]. *)
    val save : 'a t -> 'a saved

    (** [restore t s] restores the internal state of [t] as it was at the time
        of calling [save]. *)
    val restore : 'a t -> 'a saved -> unit
  end =
  struct
    type 'a tree = Node of 'a option * (char * 'a tree) list
    type 'a t = 'a tree Stdlib.ref

    let init : unit -> 'a t = fun _ -> ref (Node(None, []))

    let reset : 'a t -> unit = fun t -> t := Node(None, [])

    let add : 'a t -> string -> 'a -> unit = fun t k v ->
      if k = "" then invalid_arg "Prefix.add";
      let rec add i (Node(vo,l)) =
        match try Some(k.[i]) with _ -> None with
        | None    -> Node(Some(v), l)
        | Some(c) ->
            let l =
              try
                let t = List.assoc c l in
                (c, add (i+1) t) :: (List.remove_assoc c l)
              with Not_found -> (c, add (i+1) (Node(None, []))) :: l
            in
            Node(vo, l)
      in
      t := add 0 !t

    let grammar : 'a t -> 'a Earley.grammar = fun t ->
      let fn buf pos =
        let rec fn best (Node(vo,l)) buf pos =
          let best =
            match vo with
            | None    -> best
            | Some(v) -> Some(v,buf,pos)
          in
          try
            let (c, buf, pos) = Input.read buf pos in
            fn best (List.assoc c l) buf pos
          with Not_found ->
            match best with
            | None       -> Earley.give_up ()
            | Some(best) -> best
        in fn None !t buf pos
      in
      Earley.black_box fn Charset.full false "<tree>"

    type 'a saved = 'a tree

    let save : 'a t -> 'a saved = Stdlib.(!)

    let restore : 'a t -> 'a saved -> unit = Stdlib.(:=)
  end

(** Currently defined unary operators. *)
let unops : unop Prefix.t = Prefix.init ()

(** Parser for a unary operator. *)
let unop = Prefix.grammar unops

(** Currently defined binary operators. *)
let binops : binop Prefix.t = Prefix.init ()

(** Parser for a binary operator. *)
let binop = Prefix.grammar binops

(** Currently defined identifiers. *)
let declared_ids : string Prefix.t = Prefix.init ()

(** Parser for a declared identifier. *)
let declared_id = Prefix.grammar declared_ids

(** The following should not appear as substrings of binary operators, as they
    would introduce ambiguity in the parsing. *)
let forbidden_in_ops =
  [ "("; ")"; "."; "λ"; "Π"; "$"; "["; "]"; "{"; "}"; "?"; ":"; "↪"; "⊢"
  ; "→"; "@"; ","; ";"; "\""; "\'"; "≔"; "//"; " "; "\r"; "\n"; "\t"; "\b" ]
  @ List.init 10 string_of_int

(** [get_ops loc p] loads the unary and binary operators associated to  module
    [p] and report possible errors at location [loc].  This operation requires
    the module [p] to be loaded (i.e., compiled). The declared identifiers are
    also retrieved at the same time. *)
let get_ops : Pos.pos -> p_module_path -> unit = fun loc p ->
  let p = List.map fst p in
  let sign =
    try PathMap.find p Timed.(!(Sign.loaded)) with Not_found ->
      parser_fatal loc "Module [%a] not loaded (used for binops)." Path.pp p
  in
  let fn s (_, unop) = Prefix.add unops s unop in
  StrMap.iter fn Timed.(!Sign.(sign.sign_unops));
  let fn s (_, binop) = Prefix.add binops s binop in
  StrMap.iter fn Timed.(!Sign.(sign.sign_binops));
  let fn s = Prefix.add declared_ids s s in
  StrSet.iter fn Timed.(!Sign.(sign.sign_idents))

(** Blank function (for comments and white spaces). *)
let blank = Blanks.line_comments "//"

(** Set of identifier characters. *)
let id_charset = Charset.from_string "a-zA-Z0-9_'"

(** Keyword module. *)
module KW = Keywords.Make(
  struct
    let id_charset = id_charset
    let reserved = []
  end)

(** Reserve ["KIND"] to disallow it as an identifier. *)
let _ = KW.reserve "KIND"

(** Keyword declarations. Keep alphabetical order. *)
let _abort_      = KW.create "abort"
let _admit_      = KW.create "admit"
let _apply_      = KW.create "apply"
let _as_         = KW.create "as"
let _assert_     = KW.create "assert"
let _assertnot_  = KW.create "assertnot"
let _compute_    = KW.create "compute"
let _constant_   = KW.create "constant"
let _definition_ = KW.create "definition"
let _fail_       = KW.create "fail"
let _focus_      = KW.create "focus"
let _in_         = KW.create "in"
let _inductive_  = KW.create "inductive"
let _injective_  = KW.create "injective"
let _intro_      = KW.create "assume"
let _let_        = KW.create "let"
let _open_       = KW.create "open"
let _print_      = KW.create "print"
let _private_    = KW.create "private"
let _proof_      = KW.create "proof"
let _proofterm_  = KW.create "proofterm"
let _protected_  = KW.create "protected"
let _qed_        = KW.create "qed"
let _refine_     = KW.create "refine"
let _refl_       = KW.create "reflexivity"
let _require_    = KW.create "require"
let _rewrite_    = KW.create "rewrite"
let _rule_       = KW.create "rule"
let _sequential_ = KW.create "sequential"
let _set_        = KW.create "set"
let _simpl_      = KW.create "simpl"
let _sym_        = KW.create "symmetry"
let _symbol_     = KW.create "symbol"
let _theorem_    = KW.create "theorem"
let _type_       = KW.create "type"
let _TYPE_       = KW.create "TYPE"
let _why3_       = KW.create "why3"
let _wild_       = KW.create "_"
let _with_       = KW.create "with"

(** [sanity_check pos s] checks that the token [s] is appropriate for an infix
    operator or a declared identifier. If it is not the case, then the [Fatal]
    exception is raised. *)
let sanity_check : Pos.pos -> string -> unit = fun loc s ->
  (* Of course, the empty string and keywords are forbidden. *)
  if s = "" then parser_fatal loc "Invalid token (empty).";
  if KW.mem s then parser_fatal loc "Invalid token (reserved).";
  (* We forbid valid (non-escaped) identifiers. *)
  if String.for_all (Charset.mem id_charset) s then
    parser_fatal loc "Invalid token (only identifier characters).";
  (* We also reject symbols with certain substrings. *)
  let check_substring w =
    if String.is_substring w s then
      parser_fatal loc "Invalid token (has [%s] as a substring)." w
  in
  List.iter check_substring forbidden_in_ops

(** Natural number literal. *)
let nat_lit =
  let num_cs = Charset.from_string "0-9" in
  let fn buf pos =
    let nb = ref 1 in
    while Charset.mem num_cs (Input.get buf (pos + !nb)) do incr nb done;
    (int_of_string (String.sub (Input.line buf) pos !nb), buf, pos + !nb)
  in
  Earley.black_box fn num_cs false "<nat>"

(** Floating-point number literal. *)
let float_lit =
  let num_cs = Charset.from_string "0-9" in
  let fn buf pos =
    let nb = ref 1 in
    while Charset.mem num_cs (Input.get buf (pos + !nb)) do incr nb done;
    if Input.get buf (pos + !nb) = '.' then
      begin
        incr nb;
        while Charset.mem num_cs (Input.get buf (pos + !nb)) do incr nb done;
      end;
    (float_of_string (String.sub (Input.line buf) pos !nb), buf, pos + !nb)
  in
  Earley.black_box fn num_cs false "<float>"

(** String literal. *)
let string_lit =
  let body_cs = List.fold_left Charset.del Charset.full ['"'; '\n'] in
  let fn buf pos =
    let nb = ref 1 in
    while Charset.mem body_cs (Input.get buf (pos + !nb)) do incr nb done;
    if Input.get buf (pos + !nb) <> '"' then Earley.give_up ();
    (String.sub (Input.line buf) (pos+1) (!nb-1), buf, pos + !nb + 1)
  in
  Earley.black_box fn (Charset.singleton '"') false "<string>"

(** Sequence of alphabetical characters. *)
let alpha =
  let alpha = Charset.from_string "a-zA-Z" in
  let fn buf pos =
    let nb = ref 1 in
    while Charset.mem alpha (Input.get buf (pos + !nb)) do incr nb done;
    (String.sub (Input.line buf) pos !nb, buf, pos + !nb)
  in
  Earley.black_box fn alpha false "<alpha>"

(** Regular identifier (regexp ["[a-zA-Z_][a-zA-Z0-9_']*"]). *)
let regular_ident =
  let head_cs = Charset.from_string "a-zA-Z_" in
  let body_cs = Charset.from_string "a-zA-Z0-9_'" in
  let fn buf pos =
    let nb = ref 1 in
    while Charset.mem body_cs (Input.get buf (pos + !nb)) do incr nb done;
    (String.sub (Input.line buf) pos !nb, buf, pos + !nb)
  in
  Earley.black_box fn head_cs false "<r-ident>"

(** [escaped_ident with_delim] is a parser for a single escaped identifier. An
    escaped identifier corresponds to an arbitrary sequence of characters that
    starts with ["{|"], ends with ["|}"], and does not contain ["|}"]. Or said
    otherwise, they are recognised by regexp ["{|\([^|]\|\(|[^}]\)\)|*|}"]. If
    [with_delim] is [true] then the returned string includes both the starting
    and the ending delimitors. They are otherwise omited. *)
let escaped_ident : bool -> string Earley.grammar = fun with_delim ->
  let fn buf pos =
    let s = Buffer.create 20 in
    (* Check start marker. *)
    let (c, buf, pos) = Input.read buf (pos + 1) in
    if c <> '|' then Earley.give_up ();
    if with_delim then Buffer.add_string s "{|";
    (* Accumulate until end marker. *)
    let rec work buf pos =
      let (c, buf, pos) = Input.read buf pos in
      let next_c = Input.get buf pos in
      if c = '|' && next_c = '}' then (buf, pos+1)
      else if c <> '\255' then (Buffer.add_char s c; work buf pos)
      else Earley.give_up ()
    in
    let (buf, pos) = work buf pos in
    if with_delim then Buffer.add_string s "|}";
    (* Return the contents. *)
    (Buffer.contents s, buf, pos)
  in
  let p_name = if with_delim then "{|<e-ident>|}" else "<e-ident>" in
  Earley.black_box fn (Charset.singleton '{') false p_name

let escaped_ident_no_delim = escaped_ident false
let escaped_ident = escaped_ident true

(** Any identifier (regular or escaped). *)
let parser any_ident =
  | id:regular_ident -> KW.check id; id
  | id:escaped_ident -> id
  | id:declared_id   -> id

(** Identifier (regular and non-keyword, or escaped). *)
let parser ident = id:any_ident -> in_pos _loc id

let parser arg_ident =
  | id:ident -> Some(id)
  | _wild_   -> None

(** Metavariable identifier (regular or escaped, prefixed with ['?']). *)
let parser meta =
  | "?" - id:{regular_ident | escaped_ident} ->
      if id = "_" then Earley.give_up (); in_pos _loc id

(** Pattern variable identifier (regular or escaped, prefixed with ['$']). *)
let parser patt =
  | "$" - id:{regular_ident | escaped_ident} ->
      if id = "_" then None else Some(in_pos _loc id)

(** Any path member identifier (escaped idents are stripped). *)
let parser path_elem =
  | id:regular_ident          -> KW.check id; (id, false)
  | id:escaped_ident_no_delim -> (id, true)

(** Module path (dot-separated identifiers. *)
let parser path = m:path_elem ms:{"." path_elem}* $ -> m::ms

(** [qident] parses a single (possibly qualified) identifier. *)
let parser qident = mp:{path_elem "."}* id:any_ident -> in_pos _loc (mp,id)

(** [modifier] parses a single modifier. *)
let parser modifier =
  | _constant_ -> in_pos _loc (P_prop(Terms.Const))
  | _injective_ -> in_pos _loc (P_prop(Terms.Injec))
  | _protected_ -> in_pos _loc (P_expo(Terms.Protec))
  | _private_ -> in_pos _loc (P_expo(Terms.Privat))
  | _sequential_ -> in_pos _loc (P_mstrat(Terms.Sequen))

(** [term_ident] parses a qualified identifier and returns a p_term. *)
let parser term_ident =
  | expl:{"@" -> true}?[false] qid:qident -> in_pos _loc (P_Iden(qid, expl))

(** Priority level for an expression (term or type). *)
type prio = PAtom | PAppl | PUnaO | PBinO | PFunc

(** [term] is a parser for a term. *)
let parser term @(p : prio) =
  (* TYPE constant. *)
  | _TYPE_
      when p >= PAtom -> in_pos _loc P_Type
  (* Variable (or possibly explicitly applied and qualified symbol). *)
  | expl:{"@" -> true}?[false] qid:qident
      when p >= PAtom -> in_pos _loc (P_Iden(qid, expl))
  (* Wildcard. *)
  | _wild_
      when p >= PAtom -> in_pos _loc P_Wild
  (* Metavariable. *)
  | m:meta e:env?
      when p >= PAtom -> in_pos _loc (P_Meta(m, Option.map Array.of_list e))
  (* Pattern (LHS) or pattern application (RHS). *)
  | p:patt e:env?
      when p >= PAtom -> in_pos _loc (P_Patt(p, Option.map Array.of_list e))
  (* Parentheses. *)
  | "(" t:(term PFunc) ")"
      when p >= PAtom -> in_pos _loc (P_Wrap(t))
  (* Explicitly given argument. *)
  | "{" t:(term PFunc) "}"
      when p >= PAtom -> in_pos _loc (P_Expl(t))
  (* Application. *)
  | t:(term PAppl) u:(term PAtom)
      when p >= PAppl -> in_pos _loc (P_Appl(t,u))
  (* Implication. *)
  | a:(term PBinO) "→" b:(term PFunc)
      when p >= PFunc -> in_pos _loc (P_Impl(a,b))
  (* Products. *)
  | "Π" xs:arg+ "," b:(term PFunc)
      when p >= PFunc -> in_pos _loc (P_Prod(xs,b))
  | "Π" xs:arg_ident+ ":" a:(term PFunc) "," b:(term PFunc)
      when p >= PFunc -> in_pos _loc (P_Prod([xs,Some(a),false],b))
  (* Abstraction. *)
  | "λ" xs:arg+ "," t:(term PFunc)
      when p >= PFunc -> in_pos _loc (P_Abst(xs,t))
  | "λ" xs:arg_ident+ ":" a:(term PFunc) "," t:(term PFunc)
      when p >= PFunc -> in_pos _loc (P_Abst([xs,Some(a),false],t))
  (* Local let. *)
  | _let_ x:ident a:arg* b:{":" (term PFunc)}? "≔" t:(term PFunc) _in_
      u:(term PFunc)
      when p >= PFunc -> in_pos _loc (P_LLet(x,a,b,t,u))
  (* Natural number literal. *)
  | n:nat_lit
      when p >= PAtom -> in_pos _loc (P_NLit(n))
  (* Quantifier. *)
  | q:term_ident t:binder
       when p >= PFunc -> in_pos _loc (P_Appl(q,t))
  (* Unary operator. *)
  | u:unop t:(term PUnaO)
      when p >= PUnaO ->
        (* Find out minimum priorities for the operand. *)
        let min_p =
          let (_, p, _) = u in p
        in
        (* Check that priority of operand is above [min_p]. *)
        let _ =
          match t.elt with
          | P_UnaO((_,p,_),_) when p < min_p -> Earley.give_up ()
          | _                                -> ()
        in
        in_pos _loc (P_UnaO(u,t))
  (* Binary operator. *)
  | t:(term PBinO) b:binop
      when p >= PBinO ->>
        (* Find out minimum priorities for left and right operands. *)
        let (min_pl, min_pr) =
          let (_, assoc, p, _) = b in
          let p_plus_epsilon = p +. 1e-6 in
          match assoc with
          | Assoc_none  -> (p_plus_epsilon, p_plus_epsilon)
          | Assoc_left  -> (p             , p_plus_epsilon)
          | Assoc_right -> (p_plus_epsilon, p             )
        in
        (* Check that priority of left operand is above [min_pl]. *)
        let _ =
          match t.elt with
          | P_BinO(_,(_,_,p,_),_) when p < min_pl -> Earley.give_up ()
          | _                                     -> ()
        in
        u:(term PBinO) ->
          (* Check that priority of the right operand is above [min_pr]. *)
          let _ =
            match u.elt with
            | P_BinO(_,(_,_,p,_),_) -> if p < min_pr then Earley.give_up ()
            | _                     -> ()
          in
          in_pos _loc (P_BinO(t,b,u))

(* NOTE on binary operators. To handle infix binary operators, we need to rely
   on a dependent (Earley) grammar. The operands are parsed using the priority
   level [PBinO]. The left operand is parsed first, together with the operator
   to obtain the corresponding priority and associativity parameters.  We then
   check whether the (binary operator) priority level [pl] of the left operand
   satifies the conditions, and reject it early if it does not.  We then parse
   the right operand in a second step, and also check whether it satisfies the
   required condition before accepting the parse tree. *)

(** [binder] is a parser for binders, i.e. expressions of the form [x,t]. *)
and parser binder =
  | id:ident "," a:{":" (term PFunc)}? t:(term PFunc) ->
      in_pos _loc (P_Abst([[Some(id)],a,false],t))

(** [env] is a parser for a metavariable environment. *)
and parser env =
  | "[" "]" -> []
  | "[" t:(term PBinO) ts:{";" (term PBinO)}* "]" -> t::ts

(** [arg] parses a single function argument. *)
and parser arg =
  (* Explicit argument without type annotation. *)
  | x:arg_ident                                 -> ([x], None,    false)
  (* Explicit argument with type annotation. *)
  | "(" xs:arg_ident+    ":" a:(term PFunc) ")" -> (xs , Some(a), false)
  (* Implicit argument (with possible type annotation). *)
  | "{" xs:arg_ident+ a:{":" (term PFunc)}? "}" -> (xs , a      , true )

let term = term PFunc

(** [rule] is a parser for a single rewriting rule. *)
let parser rule =
  | l:term "↪" r:term -> Pos.in_pos _loc (l, r)

(** [unif_rule] is a parser for unification rules. *)
let parser unif_rule =
  | l:{term "≡" term} "↪" r:{term "≡" term} rs:{";" term "≡" term}* ->
      let equiv = Pos.none (P_Iden(Pos.none ([], "#equiv"), true)) in
      let p_appl t u = Pos.none (P_Appl(t, u)) in
      let mkequiv (l, r) = p_appl (p_appl equiv l) r in
      let lhs = mkequiv l in
      match rs with
      | [] -> Pos.in_pos _loc (lhs, mkequiv r)
      | _  ->
          let cons = Pos.none (P_Iden(Pos.none ([], "#cons"), true)) in
          let rs = List.rev_map mkequiv (r::rs) in
          let (r, rs) = (List.hd rs, List.tl rs) in
          let cat eqlst eq = p_appl (p_appl cons eq) eqlst in
          let rhs = List.fold_left cat r rs in
          Pos.in_pos _loc (lhs, rhs)

(** [rw_patt_spec] is a parser for a rewrite pattern specification. *)
let parser rw_patt_spec =
  | t:term                          -> P_rw_Term(t)
  | _in_ t:term                     -> P_rw_InTerm(t)
  | _in_ x:ident _in_ t:term        -> P_rw_InIdInTerm(x,t)
  | x:ident _in_ t:term             -> P_rw_IdInTerm(x,t)
  | u:term _in_ x:ident _in_ t:term -> P_rw_TermInIdInTerm(u,x,t)
  | u:term _as_ x:ident _in_ t:term -> P_rw_TermAsIdInTerm(u,x,t)

(** [rw_patt] is a parser for a (located) rewrite pattern. *)
let parser rw_patt = "[" r:rw_patt_spec "]" -> in_pos _loc r

let parser assert_must_fail =
  | _assert_    -> false
  | _assertnot_ -> true

(** [assertion] parses a single assertion. *)
let parser assertion =
  | t:term ":" a:term -> P_assert_typing(t,a)
  | t:term "≡" u:term -> P_assert_conv(t,u)
  (* FIXME potential conflict with infix "≡". *)

(** [query] parses a query. *)
let parser query =
  | _set_ "verbose" i:nat_lit ->
      Pos.in_pos _loc (P_query_verbose(i))
  | _set_ "debug" b:{'+' -> true | '-' -> false} - s:alpha ->
      Pos.in_pos _loc (P_query_debug(b, s))
  | _set_ "flag" s:string_lit b:{"on" -> true | "off" -> false} ->
      Pos.in_pos _loc (P_query_flag(s, b))
  | mf:assert_must_fail a:assertion ->
      Pos.in_pos _loc (P_query_assert(mf,a))
  | mf:assert_must_fail ps:arg* "⊢" t:term "≡" u:term ->
      let ps_t = Pos.in_pos _loc (P_Abst(ps,t)) in
      let ps_u = Pos.in_pos _loc (P_Abst(ps,u)) in
      let assert_conv = P_assert_conv(ps_t,ps_u) in
      Pos.in_pos _loc (P_query_assert(mf,assert_conv))
  | mf:assert_must_fail ps:arg* "⊢" t:term ":" u:term ->
      let ps_t = Pos.in_pos _loc (P_Abst(ps,t)) in
      let ps_u = Pos.in_pos _loc (P_Prod(ps,u)) in
      let assert_typing = P_assert_typing(ps_t,ps_u) in
      Pos.in_pos _loc (P_query_assert(mf,assert_typing))
  | _type_ t:term ->
      let c = {strategy = NONE; steps = None} in
      Pos.in_pos _loc (P_query_infer(t,c))
  | _compute_ t:term ->
      let c = {strategy = SNF; steps = None} in
      Pos.in_pos _loc (P_query_normalize(t,c))
  | _set_ "prover" s:string_lit ->
      Pos.in_pos _loc (P_query_prover(s))
  | _set_ "prover_timeout" n:nat_lit ->
      Pos.in_pos _loc (P_query_prover_timeout(n))

(** [tactic] is a parser for a single tactic. *)
let parser tactic =
  | _refine_ t:term             -> Pos.in_pos _loc (P_tac_refine(t))
  | _intro_ xs:arg_ident+       -> Pos.in_pos _loc (P_tac_intro(xs))
  | _apply_ t:term              -> Pos.in_pos _loc (P_tac_apply(t))
  | _simpl_                     -> Pos.in_pos _loc P_tac_simpl
  | _rewrite_ b:{"-" -> false}?[true] p:rw_patt? t:term
                                -> Pos.in_pos _loc (P_tac_rewrite(b,p,t))
  | _refl_                      -> Pos.in_pos _loc P_tac_refl
  | _sym_                       -> Pos.in_pos _loc P_tac_sym
  | i:{_:_focus_ nat_lit}       -> Pos.in_pos _loc (P_tac_focus(i))
  | _print_                     -> Pos.in_pos _loc P_tac_print
  | _proofterm_                 -> Pos.in_pos _loc P_tac_proofterm
  | _why3_ s:string_lit?        -> Pos.in_pos _loc (P_tac_why3(s))
  | q:query                     -> Pos.in_pos _loc (P_tac_query(q))
  | _fail_                      -> Pos.in_pos _loc P_tac_fail

(** [proof_end] is a parser for a proof terminator. *)
let parser proof_end =
  | _qed_   -> P_proof_qed
  | _admit_ -> P_proof_admit
  | _abort_ -> P_proof_abort

let parser assoc =
  | EMPTY   -> Assoc_none
  | "left"  -> Assoc_left
  | "right" -> Assoc_right

(** [config] parses a single configuration option. *)
let parser config =
  | "builtin" s:string_lit "≔" qid:qident ->
      P_config_builtin(s,qid)
  | "prefix" p:float_lit s:string_lit "≔" qid:qident ->
      let unop = (s, p, qid) in
      sanity_check _loc_s s;
      Prefix.add unops s unop;
      P_config_unop(unop)
  | "infix" a:assoc p:float_lit s:string_lit "≔" qid:qident ->
      let binop = (s, a, p, qid) in
      sanity_check _loc_s s;
      Prefix.add binops s binop;
      P_config_binop(binop)
  | "declared" id:string_lit ->
      sanity_check _loc_id id;
      Prefix.add declared_ids id id;
      P_config_ident(id)
  | "unif_rule" r:unif_rule ->
      P_config_unif_rule(r)
  | "quantifier" qid:qident ->
      P_config_quant(qid)

let parser statement =
  _theorem_ s:ident al:arg* ":" a:term _proof_ -> Pos.in_pos _loc (s,al,a)

let parser proof =
  ts:tactic* e:proof_end -> (ts, Pos.in_pos _loc_e e)

(** [!require mp] can be used to require the compilation of a module [mp] when
    it is required as a dependency. This has the effect of importing notations
    exported by that module. The value of [require] is set in [Compile], and a
    reference is used to avoid to avoid cyclic dependencies. *)
let require : (Path.t -> unit) Stdlib.ref = ref (fun _ -> ())

(** [do_require pos path] is a wrapper for [!require path], that takes care of
    possible exceptions. Errors are reported at given position [pos],  keeping
    as much information as possible in the error message. *)
let do_require : Pos.pos -> p_module_path -> unit = fun loc path ->
  let path = List.map fst path in
  let local_fatal fmt =
    let fmt = "Error when loading module [%a].\n" ^^ fmt in
    parser_fatal loc fmt Path.pp path
  in
  (* Saving/restoring parser state here is necessary for reentrancy: [require]
     can call compilation, which in turn can call the parser. *)
  let reentrant_call () =
    let saved_unops = Prefix.save unops in
    let saved_binops  = Prefix.save binops in
    let saved_declared_ids = Prefix.save declared_ids in
    let restore () =
      Prefix.restore unops saved_unops;
      Prefix.restore binops saved_binops;
      Prefix.restore declared_ids saved_declared_ids
    in
    try !require path; restore () with e -> restore (); raise e
  in
  (* We attach our position to errors comming from the outside. *)
  try reentrant_call () with
  | Console.Fatal(None     , msg) -> local_fatal "%s" msg
  | Console.Fatal(Some(pos), msg) -> local_fatal "[%a] %s" Pos.print pos msg
  | e                             -> local_fatal "Uncaught exception: [%s]"
                                       (Printexc.to_string e)

(** [cmd] is a parser for a single command. *)
let parser cmd =
  | _require_ o:{_open_ -> true}?[false] ps:path+
      -> let fn p = do_require _loc p; if o then get_ops _loc p in
         List.iter fn ps; P_require(o,ps)
  | _require_ p:path _as_ n:path_elem
      -> do_require _loc p;
         P_require_as(p, Pos.in_pos _loc_n n)
  | _open_ ps:path+
      -> List.iter (get_ops _loc) ps;
         P_open(ps)
  | mods:modifier* _symbol_ s:ident al:arg* ":" a:term
      -> P_symbol(mods, s, al, a)
  | _rule_ r:rule rs:{_:_with_ rule}*
      -> P_rules(r::rs)
<<<<<<< HEAD
  | e:exposition? _definition_ s:ident al:arg* ao:{":" term}? "≔" t:term
      -> P_definition(Option.get Terms.Public e,false,s,al,ao,t)
  | e:exposition? _inductive_ i:ident t:{":" term} "≔"
                     "|"? ifirst:ident ":" tfirst:term
                 c:{ "|"  ilist :ident ":" tlist :term }*
      -> P_inductive(Option.get Terms.Public e, i, t,
                     (ifirst, tfirst)::c)
  | e:exposition? st:statement (ts,pe):proof
      -> P_theorem(Option.get Terms.Public e,st,ts,pe)
=======
  | ms:modifier* _definition_ s:ident al:arg* ao:{":" term}? "≔" t:term
      -> P_definition(ms,false,s,al,ao,t)
  | ms:modifier* st:statement (ts,pe):proof
      -> P_theorem(ms,st,ts,pe)
>>>>>>> 4e8e01d7
  | _set_ c:config
      -> P_set(c)
  | q:query
      -> P_query(q)

(** [cmds] is a parser for multiple (located) commands. *)
let parser cmds = {c:cmd -> in_pos _loc c}*

(** [parse_file fname] attempts to parse the file [fname], to obtain a list of
    toplevel commands. In case of failure, a graceful error message containing
    the error position is given through the [Fatal] exception. *)
let parse_file : string -> ast = fun fname ->
  Prefix.reset unops; Prefix.reset binops; Prefix.reset declared_ids;
  try Earley.parse_file cmds blank fname
  with Earley.Parse_error(buf,pos) ->
    let loc = Pos.locate buf pos buf pos in
    parser_fatal loc "Parse error."

(** [parse_string fname str] attempts to parse the string [str] to obtain
    a list of toplevel commands.  In case of failure, a graceful error message
    containing the error position is given through the [Fatal] exception.  The
    [fname] argument should contain a relevant file name for the error message
    to be constructed. *)
let parse_string : string -> string -> ast = fun fname str ->
  Prefix.reset unops; Prefix.reset binops; Prefix.reset declared_ids;
  try Earley.parse_string ~filename:fname cmds blank str
  with Earley.Parse_error(buf,pos) ->
    let loc = Pos.locate buf pos buf pos in
    parser_fatal loc "Parse error."

(** [parse_qident str] attempts to parse the string [str] to obtain a
    {!type:Syntax.qident}. If it fails, the position of failure is
    returned. *)
let parse_qident : string -> (qident, pos) result = fun str ->
  Prefix.reset unops; Prefix.reset binops; Prefix.reset declared_ids;
  try Ok(Earley.parse_string ~filename:"" qident blank str)
  with Earley.Parse_error(buf, pos) -> Error(Pos.locate buf pos buf pos)<|MERGE_RESOLUTION|>--- conflicted
+++ resolved
@@ -659,22 +659,15 @@
       -> P_symbol(mods, s, al, a)
   | _rule_ r:rule rs:{_:_with_ rule}*
       -> P_rules(r::rs)
-<<<<<<< HEAD
-  | e:exposition? _definition_ s:ident al:arg* ao:{":" term}? "≔" t:term
-      -> P_definition(Option.get Terms.Public e,false,s,al,ao,t)
-  | e:exposition? _inductive_ i:ident t:{":" term} "≔"
+  | ms:modifier* _definition_ s:ident al:arg* ao:{":" term}? "≔" t:term
+      -> P_definition(ms,false,s,al,ao,t)
+  | ms:modifier* _inductive_ i:ident t:{":" term} "≔"
                      "|"? ifirst:ident ":" tfirst:term
                  c:{ "|"  ilist :ident ":" tlist :term }*
-      -> P_inductive(Option.get Terms.Public e, i, t,
+      -> P_inductive(ms, i, t,
                      (ifirst, tfirst)::c)
-  | e:exposition? st:statement (ts,pe):proof
-      -> P_theorem(Option.get Terms.Public e,st,ts,pe)
-=======
-  | ms:modifier* _definition_ s:ident al:arg* ao:{":" term}? "≔" t:term
-      -> P_definition(ms,false,s,al,ao,t)
   | ms:modifier* st:statement (ts,pe):proof
       -> P_theorem(ms,st,ts,pe)
->>>>>>> 4e8e01d7
   | _set_ c:config
       -> P_set(c)
   | q:query
