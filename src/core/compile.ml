--- conflicted
+++ resolved
@@ -26,11 +26,7 @@
     or [force] is [true]).  In that case,  the produced signature is stored in
     the corresponding object file. *)
 let rec compile : bool -> Path.t -> Sign.t = fun force path ->
-<<<<<<< HEAD
-  let base = File_management.Files.module_to_file path in
-=======
-  let base = Files.module_to_file (List.map LpLexer.unquote path) in
->>>>>>> d4a0f349
+  let base = File_management.Files.module_to_file (List.map LpLexer.unquote path) in
   let src () =
     (* Searching for source is delayed because we may not need it
        in case of "ghost" signatures (such as for unification rules). *)
@@ -59,13 +55,8 @@
       let src = src () in
       out 2 "Loading %s%s ...\n%!" src forced;
       loading := path :: !loading;
-<<<<<<< HEAD
       let sign = Type_checking.Sig_state.create_sign path in
-      let sig_st = Type_checking.Sig_state.of_sign sign in
-=======
-      let sign = Sig_state.create_sign path in
-      let sig_st = Stdlib.ref (Sig_state.of_sign sign) in
->>>>>>> d4a0f349
+      let sig_st = Stdlib.ref (Type_checking.Sig_state.of_sign sign) in
       (* [sign] is added to [loaded] before processing the commands so that it
          is possible to qualify the symbols of the current modules. *)
       loaded := PathMap.add path sign !loaded;
@@ -79,15 +70,11 @@
         | Some(data) ->
             let (st,ts) = (data.pdata_p_state, data.pdata_tactics) in
             let e = data.pdata_expo in
-<<<<<<< HEAD
-            let st = List.fold_left (Proof_mode.Tactics.handle_tactic ss e) st ts in
-=======
             let st =
               List.fold_left
-                (fun st tac -> fst (Tactics.handle_tactic ss e st tac))
+                (fun st tac -> fst (Proof_mode.Tactics.handle_tactic ss e st tac))
                 st ts
             in
->>>>>>> d4a0f349
             data.pdata_finalize ss st
       in
       let consume cmd = Stdlib.(sig_st := handle !sig_st cmd) in
@@ -120,27 +107,7 @@
   let mp = File_management.Files.file_to_module fname in
   (* Run compilation. *)
   compile Stdlib.(!recompile) mp
-<<<<<<< HEAD
 
-(* NOTE we need to give access to the compilation function to the parser. This
-   is the only way infix symbols can be parsed, since they may be added to the
-   scope by a “require” command. *)
-let _ =
-  let require mp =
-    (* Save the current console state. *)
-    State.push ();
-    (* Restore the console state to default for compiling. *)
-    Debug_console.reset_default ();
-    (* Compile and go back to previous state. *)
-    try
-      ignore (compile false mp);
-      try State.pop () with _ -> assert false (* Unreachable. *)
-    with e -> State.pop (); raise e
-  in
-  Stdlib.(Parser.require := require)
-
-=======
->>>>>>> d4a0f349
 (** Pure wrappers around compilation functions. Functions provided perform the
     same computations as the ones defined earlier, but restores the state when
     they have finished. An optional library mapping or state can be passed as
