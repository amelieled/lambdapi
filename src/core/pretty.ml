(** Pretty-printing the parser-level AST.

    This module defines functions that allow printing elements of syntax found
    in the parser-level abstract syntax. This is used, for example, to print a
    file in the Lambdapi syntax, given the AST obtained when parsing a file in
    the legacy (Dedukti) syntax. *)

open Extra
open Console
open Pos
open Syntax

let pp_ident : ident pp = fun oc id ->
  if Parser.KW.mem id.elt then
    fatal id.pos "Identifier [%s] is a Lambdapi keyword." id.elt;
  Format.pp_print_string oc id.elt

let pp_arg_ident : ident option pp = fun oc id ->
  match id with
  | Some(id) -> pp_ident oc id
  | None     -> Format.pp_print_string oc "_"

let pp_path_elt : Pos.popt -> (string * bool) pp = fun pos oc (s,b) ->
  if not b && Parser.KW.mem s then
    fatal pos "Module path member [%s] is a Lambdapi keyword." s;
  if b then Format.fprintf oc "{|%s|}" s else Format.pp_print_string oc s

let pp_qident : qident pp = fun oc qid ->
  List.iter (Format.fprintf oc "%a." (pp_path_elt qid.pos)) (fst qid.elt);
  pp_ident oc (Pos.make qid.pos (snd qid.elt))

let pp_path : Pos.popt -> p_module_path pp = fun pos ->
  List.pp (pp_path_elt pos) "."

let pp_modifier : p_modifier loc pp = fun oc {elt; _} ->
  match elt with
  | P_expo(Public) -> ()
  | P_expo(Protec) -> Format.pp_print_string oc "protected "
  | P_expo(Privat) -> Format.pp_print_string oc "private "
  | P_mstrat(Eager) -> ()
  | P_mstrat(Sequen) -> Format.pp_print_string oc "sequential "
  | P_prop(Defin) -> ()
  | P_prop(Const) -> Format.pp_print_string oc "constant "
  | P_prop(Injec) -> Format.pp_print_string oc "injective "

let rec pp_p_term : p_term pp = fun oc t ->
  let open Parser in (* for PAtom, PAppl and PFunc *)
  let out fmt = Format.fprintf oc fmt in
  let empty_context = ref true in
  let rec pp p _ t =
    let pp_env _ ar =
      match ar with
      | None -> ()
      | Some [||] when !empty_context -> ()
      | Some ar -> out "[%a]" (Array.pp (pp PFunc) "; ") ar
    in
    let pp_atom = pp PAtom in
    let pp_appl = pp PAppl in
    let pp_func = pp PFunc in
    match (t.elt, p) with
    | (P_Type              , _    ) -> out "TYPE"
    | (P_Iden(qid, false)  , _    ) -> out "%a" pp_qident qid
    | (P_Iden(qid, true )  , _    ) -> out "%a" pp_qident qid
    | (P_Wild              , _    ) -> out "_"
    | (P_Meta(x,ar)        , _    ) -> out "?%a%a" pp_ident x pp_env ar
    | (P_Patt(None   ,ar)  , _    ) -> out "$_%a" pp_env ar
    | (P_Patt(Some(x),ar)  , _    ) -> out "$%a%a" pp_ident x pp_env ar
    | (P_Appl(t,u)         , PAppl)
    | (P_Appl(t,u)         , PFunc) -> out "%a %a" pp_appl t pp_atom u
    | (P_Impl(a,b)         , PFunc) -> out "%a → %a" pp_appl a pp_func b
    | (P_Abst(args,t)      , PFunc) ->
        out "λ%a, " pp_p_args args;
        let fn (ids,_,_) = List.for_all ((=) None) ids in
        let ec = !empty_context in
        empty_context := ec && List.for_all fn args;
        out "%a" pp_func t;
        empty_context := ec
    | (P_Prod(args,b)      , PFunc) -> out "Π%a, %a" pp_p_args args pp_func b
    | (P_LLet(x,args,a,t,u), PFunc) ->
        out "@[<hov 2>let %a%a%a ≔@ %a@] in %a"
          pp_ident x pp_p_args args pp_p_annot a pp_func t pp_func u
    | (P_NLit(i)           , _    ) -> out "%i" i
    | (P_UnaO(u,t)         , _    ) ->
        let (u, _, _) = u in
        out "(%s %a)" u pp_atom t
    | (P_BinO(t,b,u)       , _    ) ->
        let (b, _, _, _) = b in
        out "(%a %s %a)" pp_atom t b pp_atom u
    (* We print minimal parentheses, and ignore the [Wrap] constructor. *)
    | (P_Wrap(t)           , _    ) -> out "%a" (pp p) t
    | (P_Expl(t)           , _    ) -> out "{%a}" pp_func t
    | (_                   , _    ) -> out "(%a)" pp_func t
  in
  let rec pp_toplevel _ t =
    match t.elt with
    | P_Abst(args,t)       -> out "λ%a, %a" pp_p_args args pp_toplevel t
    | P_Prod(args,b)       -> out "Π%a, %a" pp_p_args args pp_toplevel b
    | P_Impl(a,b)          -> out "%a → %a" (pp PAppl) a pp_toplevel b
    | P_LLet(x,args,a,t,u) ->
        out "@[<hov 2>let %a%a%a ≔ %a@] in %a" pp_ident x
          pp_p_args args pp_p_annot a pp_toplevel t pp_toplevel u
    | _                    -> out "%a" (pp PFunc) t
  in
  pp_toplevel oc t

and pp_p_annot : p_type option pp = fun oc a ->
  match a with
  | Some(a) -> Format.fprintf oc " :@ %a" pp_p_term a
  | None    -> ()

and pp_p_arg : p_arg pp = fun oc (ids,ao,b) ->
  let pp_ids = List.pp pp_arg_ident " " in
  match (ao,b) with
  | (None   , false) -> Format.fprintf oc "%a" pp_ids ids
  | (None   , true ) -> Format.fprintf oc "{%a}" pp_ids ids
  | (Some(a), false) -> Format.fprintf oc "(%a : %a)" pp_ids ids pp_p_term a
  | (Some(a), true ) -> Format.fprintf oc "{%a : %a}" pp_ids ids pp_p_term a

and pp_p_args : p_arg list pp = fun oc ->
  List.iter (Format.fprintf oc " %a" pp_p_arg)

let pp_p_rule : bool -> p_rule pp = fun first oc r ->
  let (lhs, rhs) = r.elt in
  let kw = if first then "rule" else "with" in
  Format.fprintf oc "@[<hov 3>%s %a ↪ %a@]@?" kw pp_p_term lhs pp_p_term rhs

let pp_p_equi : (p_term * p_term) pp = fun oc (l, r) ->
  Format.fprintf oc "@[<hov 3>%a ≡ %a@]@?" pp_p_term l pp_p_term r

let pp_p_unif_rule : p_rule pp = fun oc r ->
  let (lhs, rhs) = r.elt in
  let lhs =
    match Syntax.p_get_args lhs with
    | (_, [t; u]) -> (t, u)
    | _           -> assert false
  in
  let eqs = Unif_rule.p_unpack rhs in
  let pp_sep : unit pp = fun oc () -> Format.fprintf oc ", " in
  Format.fprintf oc "@[<hov 3>%a ↪ %a@]@?"
    pp_p_equi lhs (Format.pp_print_list ~pp_sep pp_p_equi) eqs

let pp_p_proof_end : p_proof_end pp = fun oc e ->
  match e with
  | P_proof_qed   -> Format.pp_print_string oc "qed"
  | P_proof_admit -> Format.pp_print_string oc "admit"
  | P_proof_abort -> Format.pp_print_string oc "abort"

let pp_p_rw_patt : p_rw_patt pp = fun oc p ->
  let out fmt = Format.fprintf oc fmt in
  match p with
  | P_rw_Term(t)               -> out "%a" pp_p_term t
  | P_rw_InTerm(t)             -> out "in %a" pp_p_term t
  | P_rw_InIdInTerm(x,t)       -> out "in %a in %a" pp_ident x pp_p_term t
  | P_rw_IdInTerm(x,t)         -> out "%a in %a" pp_ident x pp_p_term t
  | P_rw_TermInIdInTerm(u,x,t) -> out "%a in %a in %a" pp_p_term u
                                    pp_ident x pp_p_term t
  | P_rw_TermAsIdInTerm(u,x,t) -> out "%a as %a in %a" pp_p_term u
                                    pp_ident x pp_p_term t

let pp_p_assertion : p_assertion pp = fun oc asrt ->
  let out fmt = Format.fprintf oc fmt in
  match asrt with
  | P_assert_typing(t,a) -> out "%a : %a" pp_p_term t pp_p_term a
  | P_assert_conv(t,u)   -> out "%a ≡ %a" pp_p_term t pp_p_term u

let pp_p_query : p_query pp = fun oc q ->
  let out fmt = Format.fprintf oc fmt in
  match q.elt with
  | P_query_assert(true , asrt)           ->
      out "assertnot %a" pp_p_assertion asrt
  | P_query_assert(false, asrt)           ->
      out "assert %a" pp_p_assertion asrt
  | P_query_verbose(i)                    ->
      out "set verbose %i" i
  | P_query_debug(true ,s)                ->
      out "set debug \"+%s\"" s
  | P_query_debug(false,s)                ->
      out "set debug \"-%s\"" s
  | P_query_flag(s, b)                    ->
      out "set flag \"%s\" %s" s (if b then "on" else "off")
  | P_query_infer(t, _)                   ->
      out "@[<hov 4>type %a@]" pp_p_term t
  | P_query_normalize(t, _)               ->
      out "@[<hov 2>compute@ %a@]" pp_p_term t
  | P_query_prover(s)                     ->
      out "set prover \"%s\"" s
  | P_query_prover_timeout(n)               ->
      out "set prover_timeout %d" n

let pp_p_tactic : p_tactic pp = fun oc t ->
  let out fmt = Format.fprintf oc fmt in
  match t.elt with
  | P_tac_refine(t)          -> out "@[<hov 2>refine@ %a@]" pp_p_term t
  | P_tac_intro(xs)          -> out "intro %a" (List.pp pp_arg_ident " ") xs
  | P_tac_apply(t)           -> out "@[<hov 2>apply %a@]" pp_p_term t
  | P_tac_simpl              -> out "simpl"
  | P_tac_rewrite(b,p,t)     ->
      let dir oc b = if not b then Format.fprintf oc " -" in
      let pat oc p = Format.fprintf oc " [%a]@" pp_p_rw_patt p.elt in
      out "@[<hov 2>rewrite%a%a%a@]" dir b (Option.pp pat) p pp_p_term t
  | P_tac_refl               -> out "reflexivity"
  | P_tac_sym                -> out "symmetry"
  | P_tac_focus(i)           -> out "focus %i" i
  | P_tac_print              -> out "print"
  | P_tac_proofterm          -> out "proofterm"
  | P_tac_why3(p)            ->
      let prover oc s = Format.fprintf oc " %s" s in
      out "why3%a" (Option.pp prover) p
  | P_tac_query(q)           -> pp_p_query oc q
  | P_tac_fail               -> out "fail"

let pp_command : p_command pp = fun oc cmd ->
  let out fmt = Format.fprintf oc fmt in
  match cmd.elt with
  | P_require(b,ps)             ->
      let op = if b then " open" else "" in
      out "require%s %a" op (List.pp (pp_path cmd.pos) " ") ps
  | P_require_as(p,i)               ->
      out "require %a as %a" (pp_path cmd.pos) p (pp_path_elt i.pos) i.elt
  | P_open(ps)                      ->
      List.iter (out "open %a" (pp_path cmd.pos)) ps
  | P_symbol(ms,s,args,a) ->
      out "@[<hov 2>%asymbol %a"
        (Format.pp_print_list pp_modifier) ms pp_ident s;
      List.iter (out " %a" pp_p_arg) args;
      out " :@ @[<hov>%a@]" pp_p_term a
  | P_rules([])                     -> ()
  | P_rules(r::rs)                  ->
      out "%a" (pp_p_rule true) r;
      List.iter (out "%a" (pp_p_rule false)) rs
  | P_definition(ms,_,s,args,ao,t) ->
      out "@[<hov 2>%adefinition %a"
        (Format.pp_print_list pp_modifier) ms pp_ident s;
      List.iter (out " %a" pp_p_arg) args;
      Option.iter (out " : @[<hov>%a@]" pp_p_term) ao;
      out " ≔ @[<hov>%a@]@]" pp_p_term t
<<<<<<< HEAD
  | P_inductive(e,s,t,tl)   ->
      out "@[<hov 2>%ainductive %a" pp_expo e pp_ident s;
      out " :@ @[<hov>%a@] ≔@ \n  " pp_p_term t;
      let pp_cons oc (id,a) =
        Format.fprintf oc "%a:@ @[<hov>%a@]" pp_ident id pp_p_term a in
      List.pp pp_cons "\n| " oc tl
  | P_theorem(e,st,ts,pe)           ->
=======
  | P_theorem(ms,st,ts,pe) ->
>>>>>>> 4e8e01d7
      let (s,args,a) = st.elt in
      out "@[<hov 2>%atheorem %a"
        (Format.pp_print_list pp_modifier) ms pp_ident s;
      List.iter (out " %a" pp_p_arg) args;
      out " : @[<2>%a@]@]@." pp_p_term a;
      out "proof@.";
      List.iter (out "  @[<hov>%a@]@." pp_p_tactic) ts;
      out "%a" pp_p_proof_end pe.elt
  | P_set(P_config_builtin(n,i))    ->
      out "set builtin %S ≔ %a" n pp_qident i
  | P_set(P_config_unop(unop))      ->
      let (s, p, qid) = unop in
      out "set prefix %f %S ≔ %a" p s pp_qident qid
  | P_set(P_config_binop(binop))    ->
      let (s, a, p, qid) = binop in
      let a =
        match a with
        | Assoc_none  -> ""
        | Assoc_left  -> " left"
        | Assoc_right -> " right"
      in
      out "set infix%s %f %S ≔ %a" a p s pp_qident qid
  | P_set(P_config_unif_rule(ur))   ->
      out "set unif_rule %a" pp_p_unif_rule ur
  | P_set(P_config_ident(id))       ->
      out "set declared %S" id
  | P_set(P_config_quant(qid))      ->
      out "set quantifier %a" pp_qident qid
  | P_query(q)                      ->
     pp_p_query oc q

let rec pp_ast : ast pp = fun oc cs ->
  match cs with
  | []    -> ()
  | [c]   -> Format.fprintf oc "%a@." pp_command c
  | c::cs -> Format.fprintf oc "%a\n@.%a" pp_command c pp_ast cs

(** Short synonym of [pp_p_term]. *)
let pp : p_term pp = pp_p_term

(** [beautify cmds] pretty-prints the commands [cmds] to standard output. *)
let beautify : ast -> unit =
  pp_ast Format.std_formatter<|MERGE_RESOLUTION|>--- conflicted
+++ resolved
@@ -234,17 +234,14 @@
       List.iter (out " %a" pp_p_arg) args;
       Option.iter (out " : @[<hov>%a@]" pp_p_term) ao;
       out " ≔ @[<hov>%a@]@]" pp_p_term t
-<<<<<<< HEAD
-  | P_inductive(e,s,t,tl)   ->
-      out "@[<hov 2>%ainductive %a" pp_expo e pp_ident s;
+  | P_inductive(ms,s,t,tl)   ->
+      out "@[<hov 2>%ainductive %a"
+        (Format.pp_print_list pp_modifier) ms pp_ident s;
       out " :@ @[<hov>%a@] ≔@ \n  " pp_p_term t;
       let pp_cons oc (id,a) =
         Format.fprintf oc "%a:@ @[<hov>%a@]" pp_ident id pp_p_term a in
       List.pp pp_cons "\n| " oc tl
-  | P_theorem(e,st,ts,pe)           ->
-=======
   | P_theorem(ms,st,ts,pe) ->
->>>>>>> 4e8e01d7
       let (s,args,a) = st.elt in
       out "@[<hov 2>%atheorem %a"
         (Format.pp_print_list pp_modifier) ms pp_ident s;
