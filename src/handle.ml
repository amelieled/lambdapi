--- conflicted
+++ resolved
@@ -177,13 +177,8 @@
             if not (Proof.finished st) then
               fatal cmd.pos "The proof is not finished.";
             (* Add a symbol corresponding to the proof. *)
-<<<<<<< HEAD
             let s = Sign.add_symbol ss.signature Const x a implicits in
-            out 3 "(symb) %s (QED).\n" s.sym_name;
-=======
-            let s = Sign.add_symbol ss.signature Const x a in
             out 3 "(symb) %s (qed).\n" s.sym_name;
->>>>>>> 1acbc0e1
             {ss with in_scope = StrMap.add x.elt (s, x.pos) ss.in_scope}
       in
       let data =
