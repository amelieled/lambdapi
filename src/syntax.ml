--- conflicted
+++ resolved
@@ -108,6 +108,10 @@
   (** Type inference command. *)
   | P_query_normalize of p_term * Eval.config
   (** Normalisation command. *)
+  | P_query_prover    of string
+  (** Set the prover to use inside a proof. *)
+  | P_query_prover_limit of int
+  (** Set the time limit of the prover (in seconds). *)
 
 type p_query = p_query_aux loc
 
@@ -133,14 +137,11 @@
   (** Print the current goal. *)
   | P_tac_proofterm
   (** Print the current proof term (possibly containing open goals). *)
-<<<<<<< HEAD
   | P_tac_why3 of string option
   (** Try to solve the current goal with why3. *)
 
-=======
   | P_tac_query   of p_query
   (** Query. *)
->>>>>>> 33809c57
 type p_tactic = p_tactic_aux loc
 
 (** Parser-level representation of a proof terminator. *)
@@ -158,10 +159,6 @@
   (** Sets the configuration for a builtin syntax (e.g., nat literals). *)
   | P_config_binop   of binop
   (** Define (or redefine) a binary operator (e.g., ["+"] or ["×"]). *)
-  | P_config_prover  of string
-  (** Set the prover to use inside a proof. *)
-  | P_config_prover_limit of int
-  (** Set the time limit of the prover (in seconds). *)
 
 (** Parser-level representation of a single command. *)
 type p_statement = (ident * p_arg list * p_type) loc
