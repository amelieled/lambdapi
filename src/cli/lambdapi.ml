--- conflicted
+++ resolved
@@ -64,27 +64,16 @@
   File_management.Error.handle_exceptions run
 
 (** Running the pretty-printing mode. *)
-<<<<<<< HEAD
-let beautify_cmd : Config.t -> string -> unit = fun cfg file ->
-  let run _ = Config.init cfg; Pretty.beautify (Compile.parse_file file) in
-  File_management.Error.handle_exceptions run
-=======
 let beautify_cmd : Cliconf.t -> string -> unit = fun cfg file ->
   let run _ =
     Cliconf.init cfg; Pretty.beautify (Compile.parse_file file) in
-  Console.handle_exceptions run
->>>>>>> d4a0f349
+  File_management.Error.handle_exceptions run
 
 (** Running the LSP server. *)
 let lsp_server_cmd : Cliconf.t -> bool -> string -> unit =
     fun cfg standard_lsp lsp_log_file ->
-<<<<<<< HEAD
-  let run _ = Config.init cfg; Lsp.Lp_lsp.main standard_lsp lsp_log_file in
-  File_management.Error.handle_exceptions run
-=======
   let run _ = Cliconf.init cfg; Lsp.Lp_lsp.main standard_lsp lsp_log_file in
-  Console.handle_exceptions run
->>>>>>> d4a0f349
+  File_management.Error.handle_exceptions run
 
 (** Printing a decision tree. *)
 let decision_tree_cmd : Cliconf.t -> (Syntax.p_module_path * string) -> unit =
@@ -94,13 +83,8 @@
     (* By default, search for a package from the current working directory. *)
     let pth = Sys.getcwd () in
     let pth = Filename.concat pth "." in
-<<<<<<< HEAD
     File_management.Package.apply_config pth;
-    Config.init cfg;
-=======
-    Package.apply_config pth;
     Cliconf.init cfg;
->>>>>>> d4a0f349
     let sym =
       let sign = Compile.compile false (List.map fst mp) in
       let ss = Sig_state.of_sign sign in
@@ -163,40 +147,18 @@
 
 let qsym : (Syntax.p_module_path * string) Term.t =
   let qsym_conv: (Syntax.p_module_path * string) Arg.conv =
-<<<<<<< HEAD
-    let parse (s: string): (Syntax.p_module_path * string, _) result =
-      if String.contains s '#' then (* Case of ghost symbols. *)
-        (* Parse with [Parser] up to the symbol id, which can’t be parsed by
-           [Parser]. *)
-        let ind = String.index s '#' in
-        match Parser.parse_qident (String.sub s 0 (ind - 1)) with
-        | Ok({elt=(mp,last); _}) -> (* [last] is the last module name. *)
-            (* Get the [id] manually *)
-            let id = String.sub s ind (String.length s - ind) in
-            Ok(mp @ [(last, false)], id)
-        | Error(p) ->
-            let msg = Format.sprintf "Parse error at %s." (File_management.Pos.to_string p) in
-            Error(`Msg(msg))
-      else
-        match Parser.parse_qident s with
-        | Ok({elt; _}) -> Ok(elt)
-        | Error(p) ->
-            let msg = Format.sprintf "Parse error at %s." (File_management.Pos.to_string p) in
-            Error(`Msg(msg))
-=======
     let parse (s: string):
       (Syntax.p_module_path * string, [>`Msg of string]) result =
       match Parser.parse_qident s with
       | Error(i, Some(pos)) ->
         let msg =
-          Format.sprintf "[%d:%s] invalid identifier" i (Pos.to_string pos)
+          Format.sprintf "[%d:%s] invalid identifier" i (File_management.Pos.to_string pos)
         in
         Error(`Msg(msg))
       | Error(i, None) ->
         let msg = Format.sprintf "[%d] invalid identifier" i in
         Error(`Msg(msg))
       | Ok(e) -> Ok(e)
->>>>>>> d4a0f349
     in
     let print fmt qid = Pretty.qident fmt (File_management.Pos.none qid) in
     Arg.conv (parse, print)
