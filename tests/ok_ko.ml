(** Compile files in "OK" and "KO". *)

let compile = Handle.Compile.Pure.compile_file

let test_ok f () =
  (* Simply assert that there is no exception raised. *)
  Alcotest.(check unit) f (ignore (compile f)) ()

let test_ko f () =
  (* Succeed if compilation fails. *)
  let r = try ignore (compile f); true with _ -> false in
  Alcotest.(check bool) f r false

let test_one_folder : string -> string -> 'a array = fun main_folder specific_folder ->
  let current_folder = main_folder ^ "/" ^ specific_folder in
  let files =
    Sys.readdir current_folder |> Array.map (fun f -> current_folder ^ "/" ^ f)
    |> Array.to_list
    (* TODO put back OK/unif_hint.lp when it is fixed *)
    |> List.filter (function f -> f <> "OK/set_option/unif_hint.lp")
    |> Array.of_list
  in
  let test_fct = if main_folder = "OK" then test_ok else test_ko in
  Array.map (fun f -> Alcotest.test_case f `Quick (test_fct f)) files

let test_suite = [ ("OK", "parsing") ; ("OK", "scoping") ; ("OK", "import") ;
                   ("OK", "set_option") ; ("OK", "queries") ; ("OK", "symbol") ;
                   ("OK", "rewriting") ; ("OK", "tactic") ; ("OK", "examples") ;
                   ("KO", "parsing") ; ("KO", "import") ; ("KO", "set_option") ;
                   ("KO", "queries") ; ("KO", "symbol") ; ("KO", "rewriting") ;
                   ("KO", "examples") ]

let _ =
  Common.Library.set_lib_root None;
<<<<<<< HEAD
  let run_test (a,b) = (a ^"_"^ b, Array.to_list (test_one_folder a b)) in
  Alcotest.run "Std" ((List.map run_test) test_suite)
=======
  let open Alcotest in
  let files = Lplib.Extra.files Common.Library.is_valid_src_extension "OK" in
  let tests_ok = List.map (fun f -> test_case f `Quick (test_ok f)) files in
  let files = Lplib.Extra.files Common.Library.is_valid_src_extension "KO" in
  let tests_ko = List.map (fun f -> test_case f `Quick (test_ko f)) files in
  run "Std" [("OK", tests_ok); ("KO", tests_ko)]
>>>>>>> e6fbd02d
<|MERGE_RESOLUTION|>--- conflicted
+++ resolved
@@ -14,14 +14,10 @@
 let test_one_folder : string -> string -> 'a array = fun main_folder specific_folder ->
   let current_folder = main_folder ^ "/" ^ specific_folder in
   let files =
-    Sys.readdir current_folder |> Array.map (fun f -> current_folder ^ "/" ^ f)
-    |> Array.to_list
-    (* TODO put back OK/unif_hint.lp when it is fixed *)
-    |> List.filter (function f -> f <> "OK/set_option/unif_hint.lp")
-    |> Array.of_list
+    Lplib.Extra.files Common.Library.is_valid_src_extension current_folder
   in
   let test_fct = if main_folder = "OK" then test_ok else test_ko in
-  Array.map (fun f -> Alcotest.test_case f `Quick (test_fct f)) files
+  List.map (fun f -> Alcotest.test_case f `Quick (test_fct f)) files
 
 let test_suite = [ ("OK", "parsing") ; ("OK", "scoping") ; ("OK", "import") ;
                    ("OK", "set_option") ; ("OK", "queries") ; ("OK", "symbol") ;
@@ -32,14 +28,5 @@
 
 let _ =
   Common.Library.set_lib_root None;
-<<<<<<< HEAD
   let run_test (a,b) = (a ^"_"^ b, Array.to_list (test_one_folder a b)) in
-  Alcotest.run "Std" ((List.map run_test) test_suite)
-=======
-  let open Alcotest in
-  let files = Lplib.Extra.files Common.Library.is_valid_src_extension "OK" in
-  let tests_ok = List.map (fun f -> test_case f `Quick (test_ok f)) files in
-  let files = Lplib.Extra.files Common.Library.is_valid_src_extension "KO" in
-  let tests_ko = List.map (fun f -> test_case f `Quick (test_ko f)) files in
-  run "Std" [("OK", tests_ok); ("KO", tests_ko)]
->>>>>>> e6fbd02d
+  Alcotest.run "Std" ((List.map run_test) test_suite)