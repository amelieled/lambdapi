--- conflicted
+++ resolved
@@ -2,248 +2,128 @@
 // Some examples of inductive types
 /////////////////////////////
 
-<<<<<<< HEAD
 // Configuration
 
-constant symbol Prop : TYPE      // Type of propositions
-set declared "π"
-injective symbol π : Prop → TYPE // Interpretation of propositions in TYPE
-=======
 constant symbol Prop : TYPE;      // Type of propositions
+set builtin "Prop" ≔ Prop;
+
 injective symbol π : Prop → TYPE; // Interpretation of propositions in TYPE
->>>>>>> eac840a5
-
-set builtin "Prop"     ≔ Prop;
-set builtin "P"     ≔ π;
+set builtin "P" ≔ π;
 
 constant symbol Set : TYPE;       // Type of set codes
 injective symbol τ : Set → TYPE;  // Interpretation of set codes in TYPE
 
 ////////////////// Primary colors
 
-<<<<<<< HEAD
 begin inductive RGB : TYPE ≔
  | red  : RGB
  | green : RGB
  | blue : RGB
-end
-
-assert RGB : TYPE
-assert red : RGB
-assert green : RGB
-assert blue : RGB
+end;
+
+assert RGB : TYPE;
+assert red : RGB;
+assert green : RGB;
+assert blue : RGB;
 
 assert ind_RGB :
   Πp : RGB → Prop,
   π (p red) → π (p green) → π (p blue) →
-  Πx, π (p x)
-
-assert p pred pgreen pblue ⊢ ind_RGB p pred pgreen pblue red ≡ pred
-assert p pred pgreen pblue ⊢ ind_RGB p pred pgreen pblue green ≡ pgreen
-assert p pred pgreen pblue ⊢ ind_RGB p pred pgreen pblue blue ≡ pblue
-=======
-constant symbol eq {a} : τ a → τ a → Prop;
-set infix 8 "=" ≔ eq;
-constant symbol eq_refl {a} (x : τ a) : π (x = x);
-constant symbol eq_ind {a} (x y : τ a) : π (x = y) → Π p, π (p y) → π (p x);
-
-// Set builtins for the rewrite tactic
-set builtin "T"     ≔ τ;
-set builtin "eq"    ≔ eq;
-set builtin "refl"  ≔ eq_refl;
-set builtin "eqind" ≔ eq_ind;
-
-/////////////////////////////
-// Some examples of inductive types
-/////////////////////////////
-
-////////////////// Primary color
-
-inductive RGB : TYPE ≔
- | ℝ  : RGB
- | 𝔾 : RGB
- | Blue : RGB;
-
-assert ⊢ ind_RGB : // Induction principle
-  Π p : RGB → Prop,
-  π (p ℝ) → π (p 𝔾) → π (p Blue) →
-  Π x, π (p x);
-
-symbol pRGB : RGB → Prop; // Tests about inductive rules
-symbol piR : π (pRGB ℝ);
-symbol piG : π (pRGB 𝔾);
-symbol piB: π (pRGB Blue);
-assert ⊢ ind_RGB pRGB piR _ _  ℝ ≡ piR;
-assert ⊢ ind_RGB pRGB _ piG _ 𝔾 ≡ piG;
-assert ⊢ ind_RGB pRGB _ _ piB Blue ≡ piB;
-
-assert ⊢ ℝ    : RGB; // Examples
-assert ⊢ 𝔾   : RGB;
-assert ⊢ Blue : RGB;
->>>>>>> eac840a5
+  Πx, π (p x);
+
+assert p pred pgreen pblue ⊢ ind_RGB p pred pgreen pblue red ≡ pred;
+assert p pred pgreen pblue ⊢ ind_RGB p pred pgreen pblue green ≡ pgreen;
+assert p pred pgreen pblue ⊢ ind_RGB p pred pgreen pblue blue ≡ pblue;
 
 ////////////////// More colors
 
 begin inductive Color : TYPE ≔
  | black : Color
  | white : Color
-<<<<<<< HEAD
  | primary : RGB → Color
-end
-
-assert Color : TYPE
-assert white : Color
-assert black : Color
-assert primary : RGB → Color
+end;
+
+assert Color : TYPE;
+assert white : Color;
+assert black : Color;
+assert primary : RGB → Color;
 
 assert ind_Color :
   Πp : Color → Prop,
   π (p black) → π (p white) → (Πx, π (p (primary x))) →
-  Πx, π (p x)
+  Πx, π (p x);
 
 assert pColor pblack pwhite pprimary
-⊢ ind_Color pColor pblack pwhite pprimary black ≡ pblack
+⊢ ind_Color pColor pblack pwhite pprimary black ≡ pblack;
 assert pColor pblack pwhite pprimary
-⊢ ind_Color pColor pblack pwhite pprimary white ≡ pwhite
+⊢ ind_Color pColor pblack pwhite pprimary white ≡ pwhite;
 assert pColor pblack pwhite pprimary rgb
-⊢ ind_Color pColor pblack pwhite pprimary (primary rgb) ≡ pprimary rgb
-=======
- | primary : RGB → Color;
-
-assert ⊢ ind_Color : // Induction principle
-  Π p : Color → Prop,
-  π (p black) → π (p white) → (Π x, π (p (primary x))) →
-  Π x, π (p x);
-
-symbol pC : Color → Prop; // Tests about inductive rules
-symbol piblack : π (pC black);
-symbol piwhite : π (pC white);
-symbol rgb : RGB;
-symbol piprimary: Π x, π (pC (primary x));
-assert ⊢ ind_Color pC piblack piwhite piprimary black ≡ piblack;
-assert ⊢ ind_Color pC piblack piwhite piprimary white ≡ piwhite;
-assert ⊢ ind_Color pC piblack piwhite piprimary (primary rgb) ≡ piprimary rgb;
-
-assert ⊢ white : Color; // Examples
-assert ⊢ black : Color;
-assert ⊢ primary ℝ : Color;
-assert ⊢ primary 𝔾 : Color;
-assert ⊢ primary Blue : Color;
->>>>>>> eac840a5
+⊢ ind_Color pColor pblack pwhite pprimary (primary rgb) ≡ pprimary rgb;
 
 ////////////////// Boolean type
 
-constant symbol bool : Set;
-inductive 𝔹 : TYPE ≔
- | true  : 𝔹
- | false : 𝔹;
-rule 𝔹 ↪ τ bool;
-
-<<<<<<< HEAD
 begin inductive B : TYPE ≔
  | true  : B
  | false : B
-end
-=======
-//assert ind_𝔹 : // Induction principle
-//  Π p : 𝔹 → Prop,
-//  π (p true) → π (p false) →
-//  Π b, π (p b)
->>>>>>> eac840a5
-
-symbol pBool : 𝔹 → Prop; // Tests about inductive rules
-symbol pitrue  : π (pBool true);
-symbol pifalse : π (pBool false);
-// assert ind_𝔹 p𝔹 pitrue pifalse true  ≡ pitrue
-// assert ind_𝔹 p𝔹 pitrue pifalse false ≡ pifalse
-
-<<<<<<< HEAD
+end;
+
+assert B: TYPE;
+assert true  : B;
+assert false : B;
+
 assert ind_B :
   Πp : B → Prop,
   π (p true) → π (p false) →
-  Πb, π (p b)
-
-assert p ptrue pfalse ⊢ ind_B p ptrue pfalse true ≡ ptrue
-assert p ptrue pfalse ⊢ ind_B p ptrue pfalse false ≡ pfalse
-
-constant symbol bool : Set
-rule B ↪ τ bool
-=======
-assert ⊢ true  : 𝔹; // Examples
-assert ⊢ false : 𝔹;
->>>>>>> eac840a5
+  Πb, π (p b);
+
+assert p ptrue pfalse ⊢ ind_B p ptrue pfalse true ≡ ptrue;
+assert p ptrue pfalse ⊢ ind_B p ptrue pfalse false ≡ pfalse;
+
+constant symbol bool : Set;
+rule B ↪ τ bool;
 
 ////////////////// False (empty type)
 
-<<<<<<< HEAD
-begin inductive False : TYPE ≔ end
-=======
-inductive False : TYPE ≔;
->>>>>>> eac840a5
-
-assert ⊢ ind_False : // Induction principle
- Π(p:False → Prop) (f : False), π (p f);
+begin inductive False : TYPE ≔ end;
+
+assert False : TYPE;
+assert ind_False : Π(p:False → Prop) (f : False), π (p f);
 
 ///////////////// Natural numbers
 
-<<<<<<< HEAD
 begin inductive N : TYPE ≔
  | z    : N
  | succ : N → N
-end
-
-assert N : TYPE
-assert z : N
-assert succ : N → N
-=======
+end;
+
+assert N : TYPE;
+assert z : N;
+assert succ : N → N;
+
+assert ind_N :
+  Πp:N → Prop, π(p z) → (Πx, π (p x) → π (p (succ x))) → Πx, π (p x);
+
+assert p pz psucc ⊢ ind_N p pz psucc z ≡ pz;
+assert p pz psucc n ⊢ ind_N p pz psucc (succ n) ≡ psucc n (ind_N p pz psucc n);
+
 constant symbol nat : Set;
-inductive Nat : TYPE ≔
- | z    : Nat
- | succ : Nat → Nat;
-rule Nat ↪ τ nat;
->>>>>>> eac840a5
-
-assert ⊢ ind_Nat : // Induction principle
-  Π p:Nat → Prop, π(p z) → (Π x, π (p x) → π (p (succ x))) → Π x, π (p x);
-
-<<<<<<< HEAD
-assert p pz psucc ⊢ ind_N p pz psucc z ≡ pz
-assert p pz psucc n ⊢ ind_N p pz psucc (succ n) ≡ psucc n (ind_N p pz psucc n)
-=======
-symbol p : Nat → Prop; // Tests about inductive rules
-symbol pizero : π (p z);
-symbol x : Nat;
-symbol pisucc : Π x, π (p x) → π (p (succ x));
-assert ⊢ ind_Nat p pizero _ z ≡ pizero;
-assert ⊢ ind_Nat p pizero pisucc (succ x) ≡ pisucc x (ind_Nat p pizero pisucc x);
->>>>>>> eac840a5
-
-assert ⊢ z : Nat; // Examples
-assert ⊢ succ z : Nat;
-assert ⊢ succ (succ (succ z)) : Nat;
-
-<<<<<<< HEAD
-set builtin "0"  ≔ z
-set builtin "+1" ≔ succ
-=======
-// About natural numbers
+rule N ↪ τ nat;
+
 set builtin "0"  ≔ z;
 set builtin "+1" ≔ succ;
->>>>>>> eac840a5
-
-symbol plus : Nat → Nat → Nat;
+
+symbol plus : N → N → N;
 set infix left 6 "+" ≔ plus;
 rule       0 + $y ↪ $y
 with succ $x + $y ↪ succ ($x + $y);
 
-symbol mult : Nat → Nat → Nat;
+symbol mult : N → N → N;
 set infix left 7 "×" ≔ mult;
 rule       0 × _  ↪ 0
-<<<<<<< HEAD
-with succ $x × $y ↪ $y + $x × $y
-
-symbol le : N → N → Prop
-set infix left 6 "≤" ≔ le
+with succ $x × $y ↪ $y + $x × $y;
+
+symbol le : N → N → Prop;
+set infix left 6 "≤" ≔ le;
 
 /////////////////// Arithmetic and boolean expressions
 
@@ -256,17 +136,17 @@
  | And  : BExpr → BExpr → BExpr
  | Not  : BExpr → BExpr
  | Equal  : Expr → Expr → BExpr
-end
-
-assert Expr : TYPE
-assert Lit : N → Expr
-assert Add : Expr → Expr → Expr
-assert If  : BExpr → Expr → Expr → Expr
-assert BExpr : TYPE
-assert BLit : B → BExpr
-assert And  : BExpr → BExpr → BExpr
-assert Not  : BExpr → BExpr
-assert Equal  : Expr → Expr → BExpr
+end;
+
+assert Expr : TYPE;
+assert Lit : N → Expr;
+assert Add : Expr → Expr → Expr;
+assert If  : BExpr → Expr → Expr → Expr;
+assert BExpr : TYPE;
+assert BLit : B → BExpr;
+assert And  : BExpr → BExpr → BExpr;
+assert Not  : BExpr → BExpr;
+assert Equal  : Expr → Expr → BExpr;
 
 assert ind_Expr :
   Πp0: Expr → Prop, Πp1: BExpr → Prop,
@@ -277,7 +157,7 @@
     (Πx: BExpr, π (p1 x) → Πx0: BExpr, π (p1 x0) → π (p1 (And x x0))) →
     (Πx: BExpr, π (p1 x) → π (p1 (Not x))) →
     (Πx: Expr, π (p0 x) → Πx0: Expr, π (p0 x0) → π (p1 (Equal x x0))) →
-  Πx: Expr, π (p0 x)
+  Πx: Expr, π (p0 x);
 
 assert ind_BExpr :
   Πp0: Expr → Prop, Πp1: BExpr → Prop,
@@ -288,40 +168,40 @@
     (Πx: BExpr, π (p1 x) → Πx0: BExpr, π (p1 x0) → π (p1 (And x x0))) →
     (Πx: BExpr, π (p1 x) → π (p1 (Not x))) →
     (Πx: Expr, π (p0 x) → Πx0: Expr, π (p0 x0) → π (p1 (Equal x x0))) →
-  Πx: BExpr, π (p1 x)
-
-symbol p0 : Expr → Prop
-symbol p1 : BExpr → Prop
-symbol pLit : Πx: N, π (p0 (Lit x))
-symbol pAdd : Πx: Expr, π (p0 x) → Πx0: Expr, π (p0 x0) → π (p0 (Add x x0))
-symbol pIf : Πx: BExpr, π (p1 x) → Πx0: Expr, π (p0 x0) → Πx1: Expr, π (p0 x1) → π (p0 (If x x0 x1))
-symbol pBLit : Πx: B, π (p1 (BLit x))
-symbol pAnd : Πx: BExpr, π (p1 x) → Πx0: BExpr, π (p1 x0) → π (p1 (And x x0))
-symbol pNot : Πx: BExpr, π (p1 x) → π (p1 (Not x))
-symbol pEqual : Πx: Expr, π (p0 x) → Πx0: Expr, π (p0 x0) → π (p1 (Equal x x0))
-symbol indE ≔ ind_Expr p0 p1 pLit pAdd pIf pBLit pAnd pNot pEqual
-symbol indBE ≔ ind_BExpr p0 p1 pLit pAdd pIf pBLit pAnd pNot pEqual
-symbol x : B
-symbol e1 : Expr
-symbol e2 : Expr
-symbol be1 : BExpr
-symbol be2 : BExpr
-symbol n : N
-assert indE (Lit n) ≡ pLit n
-assert indE (Add e1 e2) ≡ pAdd e1 (indE e1) e2 (indE e2)
-assert indE (If be1 e1 e2) ≡ pIf be1 (indBE be1) e1 (indE e1) e2 (indE e2)
-assert indBE (BLit x) ≡ pBLit x
-assert indBE (And be1 be2) ≡ pAnd be1 (indBE be1) be2 (indBE be2)
-assert indBE (Not be1) ≡ pNot be1 (indBE be1)
-assert indBE (Equal e1 e2) ≡ pEqual e1 (indE e1) e2 (indE e2)
+  Πx: BExpr, π (p1 x);
+
+symbol p0 : Expr → Prop;
+symbol p1 : BExpr → Prop;
+symbol pLit : Πx: N, π (p0 (Lit x));
+symbol pAdd : Πx: Expr, π (p0 x) → Πx0: Expr, π (p0 x0) → π (p0 (Add x x0));
+symbol pIf : Πx: BExpr, π (p1 x) → Πx0: Expr, π (p0 x0) → Πx1: Expr, π (p0 x1) → π (p0 (If x x0 x1));
+symbol pBLit : Πx: B, π (p1 (BLit x));
+symbol pAnd : Πx: BExpr, π (p1 x) → Πx0: BExpr, π (p1 x0) → π (p1 (And x x0));
+symbol pNot : Πx: BExpr, π (p1 x) → π (p1 (Not x));
+symbol pEqual : Πx: Expr, π (p0 x) → Πx0: Expr, π (p0 x0) → π (p1 (Equal x x0));
+symbol indE ≔ ind_Expr p0 p1 pLit pAdd pIf pBLit pAnd pNot pEqual;
+symbol indBE ≔ ind_BExpr p0 p1 pLit pAdd pIf pBLit pAnd pNot pEqual;
+symbol x : B;
+symbol e1 : Expr;
+symbol e2 : Expr;
+symbol be1 : BExpr;
+symbol be2 : BExpr;
+symbol n : N;
+assert indE (Lit n) ≡ pLit n;
+assert indE (Add e1 e2) ≡ pAdd e1 (indE e1) e2 (indE e2);
+assert indE (If be1 e1 e2) ≡ pIf be1 (indBE be1) e1 (indE e1) e2 (indE e2);
+assert indBE (BLit x) ≡ pBLit x;
+assert indBE (And be1 be2) ≡ pAnd be1 (indBE be1) be2 (indBE be2);
+assert indBE (Not be1) ≡ pNot be1 (indBE be1);
+assert indBE (Equal e1 e2) ≡ pEqual e1 (indE e1) e2 (indE e2);
 
 assert p0 p1 pLit pAdd pIf pBLit pAnd pNot pEqual n
-⊢ ind_Expr p0 p1 pLit pAdd pIf pBLit pAnd pNot pEqual (Lit n) ≡ pLit n
+⊢ ind_Expr p0 p1 pLit pAdd pIf pBLit pAnd pNot pEqual (Lit n) ≡ pLit n;
 
 assert p0 p1 pLit pAdd pIf pBLit pAnd pNot pEqual e1 e2
 ⊢ ind_Expr p0 p1 pLit pAdd pIf pBLit pAnd pNot pEqual (Add e1 e2)
 ≡ pAdd e1 (ind_Expr p0 p1 pLit pAdd pIf pBLit pAnd pNot pEqual e1)
-       e2 (ind_Expr p0 p1 pLit pAdd pIf pBLit pAnd pNot pEqual e2)
+       e2 (ind_Expr p0 p1 pLit pAdd pIf pBLit pAnd pNot pEqual e2);
 
 /////////////////// Arithmetic and boolean expressions, and commands
 
@@ -337,20 +217,20 @@
  | cAss  : Set → AExp → CExp // FIXME: What Set is doing here ?
  | cSeq  : CExp → CExp → CExp
  | cIf   : BExp → CExp → CExp → CExp
-end
-
-assert AExp : TYPE
-assert aLit : N → AExp
-assert aAdd : AExp → AExp → AExp
-assert aIf  : BExp → AExp → AExp → AExp
-assert BExp : TYPE
-assert bLit : B → BExp
-assert bEq : AExp → AExp → BExp
-assert CExp : TYPE
-assert cSkip : CExp
-assert cAss  : Set → AExp → CExp
-assert cSeq  : CExp → CExp → CExp
-assert cIf   : BExp → CExp → CExp → CExp
+end;
+
+assert AExp : TYPE;
+assert aLit : N → AExp;
+assert aAdd : AExp → AExp → AExp;
+assert aIf  : BExp → AExp → AExp → AExp;
+assert BExp : TYPE;
+assert bLit : B → BExp;
+assert bEq : AExp → AExp → BExp;
+assert CExp : TYPE;
+assert cSkip : CExp;
+assert cAss  : Set → AExp → CExp;
+assert cSeq  : CExp → CExp → CExp;
+assert cIf   : BExp → CExp → CExp → CExp;
 
 assert ind_AExp :
   ΠpA: AExp → Prop, ΠpB: BExp → Prop, ΠpC: CExp → Prop,
@@ -363,7 +243,7 @@
    (Πx: Set, Πx0: AExp, π (pA x0) → π (pC (cAss x x0))) →
    (Πx: CExp, π (pC x) → Πx0: CExp, π (pC x0) → π (pC (cSeq x x0))) →
    (Πx: BExp, π (pB x) → Πx0: CExp, π (pC x0) → Πx1: CExp, π (pC x1) → π (pC (cIf x x0 x1))) →
-  Πx: AExp, π (pA x)
+  Πx: AExp, π (pA x);
 
 assert ind_BExp :
   ΠpA: AExp → Prop, ΠpB: BExp → Prop, ΠpC: CExp → Prop,
@@ -376,7 +256,7 @@
    (Πx: Set, Πx0: AExp, π (pA x0) → π (pC (cAss x x0))) →
    (Πx: CExp, π (pC x) → Πx0: CExp, π (pC x0) → π (pC (cSeq x x0))) →
    (Πx: BExp, π (pB x) → Πx0: CExp, π (pC x0) → Πx1: CExp, π (pC x1) → π (pC (cIf x x0 x1))) →
-  Πx: BExp, π (pB x)
+  Πx: BExp, π (pB x);
 
 assert ind_CExp :
   ΠpA: AExp → Prop, ΠpB: BExp → Prop, ΠpC: CExp → Prop,
@@ -389,38 +269,38 @@
    (Πx: Set, Πx0: AExp, π (pA x0) → π (pC (cAss x x0))) →
    (Πx: CExp, π (pC x) → Πx0: CExp, π (pC x0) → π (pC (cSeq x x0))) →
    (Πx: BExp, π (pB x) → Πx0: CExp, π (pC x0) → Πx1: CExp, π (pC x1) → π (pC (cIf x x0 x1))) →
-  Πx: CExp, π (pC x)
-
-symbol pA : AExp → Prop
-symbol pB : BExp → Prop
-symbol pC : CExp → Prop
-symbol paLit : Πx: N, π (pA (aLit x))
-symbol paAdd : Πx: AExp, π (pA x) → Πx0: AExp, π (pA x0) → π (pA (aAdd x x0))
-symbol paIf : Πx: BExp, π (pB x) → Πx0: AExp, π (pA x0) → Πx1: AExp, π (pA x1) → π (pA (aIf x x0 x1))
-symbol pbLit : Πx: B, π (pB (bLit x))
+  Πx: CExp, π (pC x);
+
+symbol pA : AExp → Prop;
+symbol pB : BExp → Prop;
+symbol pC : CExp → Prop;
+symbol paLit : Πx: N, π (pA (aLit x));
+symbol paAdd : Πx: AExp, π (pA x) → Πx0: AExp, π (pA x0) → π (pA (aAdd x x0));
+symbol paIf : Πx: BExp, π (pB x) → Πx0: AExp, π (pA x0) → Πx1: AExp, π (pA x1) → π (pA (aIf x x0 x1));
+symbol pbLit : Πx: B, π (pB (bLit x));
 symbol pbEq :Πx: AExp, π (pA x) → Πx0: AExp, π (pA x0) → π (pB (bEq x x0))
-symbol pcSkip : π (pC cSkip)
-symbol pcAss : Πx: Set, Πx0: AExp, π (pA x0) → π (pC (cAss x x0))
-symbol pcSeq : Πx: CExp, π (pC x) → Πx0: CExp, π (pC x0) → π (pC (cSeq x x0))
-symbol pcIf : Πx: BExp, π (pB x) → Πx0: CExp, π (pC x0) → Πx1: CExp, π (pC x1) → π (pC (cIf x x0 x1))
-symbol indA ≔ ind_AExp pA pB pC paLit paAdd paIf pbLit pbEq pcSkip pcAss pcSeq pcIf
-symbol indB ≔ ind_BExp pA pB pC paLit paAdd paIf pbLit pbEq pcSkip pcAss pcSeq pcIf
-symbol indC ≔ ind_CExp pA pB pC paLit paAdd paIf pbLit pbEq pcSkip pcAss pcSeq pcIf
-symbol a1 : AExp
-symbol a2 : AExp
-symbol b : BExp
-symbol c1 : CExp
-symbol c2 : CExp
-symbol s : Set
-assert indA (aLit n) ≡ paLit n
-assert indA (aAdd a1 a2) ≡ paAdd a1 (indA a1) a2 (indA a2)
-assert indA (aIf b a1 a2) ≡ paIf b (indB b) a1 (indA a1) a2 (indA a2)
-assert indB (bLit x) ≡ pbLit x
-assert indB (bEq a1 a2) ≡ pbEq a1 (indA a1) a2 (indA a2)
-assert indC cSkip ≡ pcSkip
-assert indC (cAss s a1) ≡ pcAss s a1 (indA a1)
-assert indC (cSeq c1 c2) ≡ pcSeq c1 (indC c1) c2 (indC c2)
-assert indC (cIf b c1 c2) ≡ pcIf b (indB b) c1 (indC c1) c2 (indC c2)
+symbol pcSkip : π (pC cSkip);
+symbol pcAss : Πx: Set, Πx0: AExp, π (pA x0) → π (pC (cAss x x0));
+symbol pcSeq : Πx: CExp, π (pC x) → Πx0: CExp, π (pC x0) → π (pC (cSeq x x0));
+symbol pcIf : Πx: BExp, π (pB x) → Πx0: CExp, π (pC x0) → Πx1: CExp, π (pC x1) → π (pC (cIf x x0 x1));
+symbol indA ≔ ind_AExp pA pB pC paLit paAdd paIf pbLit pbEq pcSkip pcAss pcSeq pcIf;
+symbol indB ≔ ind_BExp pA pB pC paLit paAdd paIf pbLit pbEq pcSkip pcAss pcSeq pcIf;
+symbol indC ≔ ind_CExp pA pB pC paLit paAdd paIf pbLit pbEq pcSkip pcAss pcSeq pcIf;
+symbol a1 : AExp;
+symbol a2 : AExp;
+symbol b : BExp;
+symbol c1 : CExp;
+symbol c2 : CExp;
+symbol s : Set;
+assert indA (aLit n) ≡ paLit n;
+assert indA (aAdd a1 a2) ≡ paAdd a1 (indA a1) a2 (indA a2);
+assert indA (aIf b a1 a2) ≡ paIf b (indB b) a1 (indA a1) a2 (indA a2);
+assert indB (bLit x) ≡ pbLit x;
+assert indB (bEq a1 a2) ≡ pbEq a1 (indA a1) a2 (indA a2);
+assert indC cSkip ≡ pcSkip;
+assert indC (cAss s a1) ≡ pcAss s a1 (indA a1);
+assert indC (cSeq c1 c2) ≡ pcSeq c1 (indC c1) c2 (indC c2);
+assert indC (cIf b c1 c2) ≡ pcIf b (indB b) c1 (indC c1) c2 (indC c2);
 
 ////////////////////// Even and odd
 
@@ -429,163 +309,114 @@
   | even_S : Πn, odd n → even (succ n)
 with odd : N → TYPE ≔
   | odd_S : Πn, even n → odd (succ n)
-end
-
-assert even : N → TYPE
-assert even_O : even 0
-assert even_S : Πn, odd n → even (succ n)
-assert odd : N → TYPE
-assert odd_S : Πn, even n → odd (succ n)
+end;
+
+assert even : N → TYPE;
+assert even_O : even 0;
+assert even_S : Πn, odd n → even (succ n);
+assert odd : N → TYPE;
+assert odd_S : Πn, even n → odd (succ n);
 
 assert ind_even :
   Πp0: Πx: N, even x → Prop, Πp1: Πx: N, odd x → Prop,
     π (p0 0 even_O) →
    (Πn: τ nat, Πx: odd n, π (p1 n x) → π (p0 (succ n) (even_S n x))) →
    (Πn: τ nat, Πx: even n, π (p0 n x) → π (p1 (succ n) (odd_S n x))) →
-  Πx: N, Πx0: even x, π (p0 x x0)
+  Πx: N, Πx0: even x, π (p0 x x0);
 
 assert ind_odd :
   Πp0: Πx: N, even x → Prop, Πp1: Πx: N, odd x → Prop,
     π (p0 0 even_O) →
     (Πn: τ nat, Πx: odd n, π (p1 n x) → π (p0 (succ n) (even_S n x))) →
     (Πn: τ nat, Πx: even n, π (p0 n x) → π (p1 (succ n) (odd_S n x))) →
-  Πx: N, Πx0: odd x, π (p1 x x0)
+  Πx: N, Πx0: odd x, π (p1 x x0);
 
 assert peven podd peven_O peven_S podd_S n evenn
 ⊢ ind_odd peven podd peven_O peven_S podd_S _ (odd_S n evenn)
-≡ podd_S n evenn (ind_even peven podd peven_O peven_S podd_S _ evenn)
+≡ podd_S n evenn (ind_even peven podd peven_O peven_S podd_S _ evenn);
 
 assert peven podd peven_O peven_S podd_S n evenn
-⊢ ind_even peven podd peven_O peven_S podd_S _ even_O ≡ peven_O
+⊢ ind_even peven podd peven_O peven_S podd_S _ even_O ≡ peven_O;
 
 assert peven podd peven_O peven_S podd_S n oddn
 ⊢ ind_even peven podd peven_O peven_S podd_S _ (even_S n oddn)
-≡ peven_S n oddn (ind_odd peven podd peven_O peven_S podd_S _ oddn)
+≡ peven_S n oddn (ind_odd peven podd peven_O peven_S podd_S _ oddn);
 
 ////////////////////// Lists of natural numbers
 
 begin inductive List : TYPE ≔
  | nil  : List
  | cons : N → List → List
-end
-=======
-with succ $x × $y ↪ $y + $x × $y;
-
-symbol le : Nat → Nat → Prop;
-set infix left 6 "≤" ≔ le;
-
-//inductive ≤ : Π(n:τ nat), Nat → Prop ≔
-//  | le_n : Π n, π (n ≤ n)
-//  | le_S : Π n m:τ nat, π (n ≤ m) → π (n ≤ (succ m))
-
-////////////////////// List of natural numbers
+end;
+
+assert List : TYPE;
+assert nil  : List;
+assert cons : N → List → List;
+
+assert ind_List :
+  Π(p:List → Prop), π(p nil) → (Πx l,π(p l) → π(p(cons x l))) → Πl,π(p l);
+
+assert p pnil pcons ⊢ ind_List p pnil pcons nil ≡ pnil;
+assert p pnil pcons n l
+⊢ ind_List p pnil pcons (cons n l) ≡ pcons n l (ind_List p pnil pcons l);
 
 constant symbol list : Set;
-inductive List : TYPE ≔
- | nil  : List
- | cons : Nat → List → List;
 rule List ↪ τ list;
->>>>>>> eac840a5
-
-assert ⊢ ind_List : // Induction principle
-  Π(p:List → Prop), π(p nil) → (Π x l,π(p l) → π(p(cons x l))) → Π l,π(p l);
-
-symbol pList : List → Prop; // Tests about inductive rules
-symbol pinil : π (pList nil);
-symbol l : List;
-symbol picons : Π x l, π (pList l) → π (pList (cons x l));
-assert ⊢ ind_List pList pinil _ nil ≡ pinil;
-assert ⊢ ind_List pList pinil picons (cons x l)
-     ≡ picons x l (ind_List pList pinil picons l);
-
-<<<<<<< HEAD
-assert p pnil pcons ⊢ ind_List p pnil pcons nil ≡ pnil
-assert p pnil pcons n l
-⊢ ind_List p pnil pcons (cons n l) ≡ pcons n l (ind_List p pnil pcons l)
-
-constant symbol list : Set
-rule List ↪ τ list
-=======
-assert ⊢ nil : List; // Examples
-assert ⊢ cons (succ (succ (succ z))) nil : List;
-assert ⊢ cons (succ (succ (succ z))) (cons (succ z) nil) : List;
-assert ⊢ cons (succ (succ (succ z))) (cons (succ z) (cons z nil)) : List;
->>>>>>> eac840a5
 
 ///////////////// Pairs of natural numbers
 
-<<<<<<< HEAD
 begin inductive nat_prod : TYPE ≔
  | prod : N → N → nat_prod
-end
-=======
-inductive nat_prod : TYPE ≔
- | prod : Nat → Nat → nat_prod;
->>>>>>> eac840a5
-
-assert ⊢ ind_nat_prod : // Induction principle
-Π p : nat_prod → Prop,
-(Π x0 x1, π (p (prod x0 x1))) →
-Π x, π (p x);
-
-symbol pNP : nat_prod → Prop; // Tests about inductive rules
-symbol piprod : Π x0 x1, π (pNP (prod x0 x1));
-symbol nat1 : Nat;
-symbol nat2 : Nat;
-assert ⊢ ind_nat_prod pNP piprod (prod nat1 nat2) ≡ piprod nat1 nat2;
-
-<<<<<<< HEAD
-assert p pprod n1 n2 ⊢ ind_nat_prod p pprod (prod n1 n2) ≡ pprod n1 n2
-=======
-assert ⊢ prod z z : nat_prod; // Examples
-assert ⊢ prod (succ (succ (succ z))) z : nat_prod;
-assert ⊢ prod (succ (succ (succ z))) (succ z) : nat_prod;
-assert ⊢ prod (succ z) (succ (succ (succ z))) : nat_prod;
->>>>>>> eac840a5
+end;
+
+assert nat_prod : TYPE;
+assert prod : N → N → nat_prod;
+
+assert ind_nat_prod :
+Πp : nat_prod → Prop,
+(Πx0 x1, π (p (prod x0 x1))) →
+Πx, π (p x);
+
+assert p pprod n1 n2 ⊢ ind_nat_prod p pprod (prod n1 n2) ≡ pprod n1 n2;
 
 ///////////////// Binary trees
 
 begin inductive Tree : TYPE ≔
   | leaf : Tree
-<<<<<<< HEAD
   | consTree : Tree → N → Tree → Tree
-end
-
-assert Tree : TYPE
-assert leaf : Tree
-assert consTree : Tree → N → Tree → Tree
-=======
-  | consTree : Tree → Nat → Tree → Tree;
->>>>>>> eac840a5
-
-assert ⊢ ind_Tree : Π p, // Induction principle
+end;
+
+assert Tree : TYPE;
+assert leaf : Tree;
+assert consTree : Tree → N → Tree → Tree;
+
+assert ind_Tree : Πp,
 π (p leaf) →
-<<<<<<< HEAD
 (Πt1, π (p t1) → Πx t2, π (p t2) → π (p (consTree t1 x t2))) →
-Πt, π (p t)
-
-assert p pleaf pconsTree ⊢ ind_Tree p pleaf pconsTree leaf ≡ pleaf
+Πt, π (p t);
+
+assert p pleaf pconsTree ⊢ ind_Tree p pleaf pconsTree leaf ≡ pleaf;
 assert p pleaf pconsTree t1 x t2
 ⊢ ind_Tree p pleaf pconsTree (consTree t1 n t2)
 ≡ pconsTree t1 (ind_Tree p pleaf pconsTree t1)
-  n t2 (ind_Tree p pleaf pconsTree t2)
+  n t2 (ind_Tree p pleaf pconsTree t2);
 
 ///////////////////// Polymorphic list
 
 begin (a:Set) inductive L : TYPE ≔
  | nilL  : L a
  | consL : τ a → L a → L a
-end
-
-assert L : Set → TYPE
-assert @nilL : Π a, L a
-assert @consL : Π a, τ a → L a → L a
+end;
+
+assert L : Set → TYPE;
+assert @nilL : Π a, L a;
+assert @consL : Π a, τ a → L a → L a;
 assert ind_L : Π a p,
-  π(p nilL) → (Π x l, π(p l) → π(p (consL x l))) → Π l, π(p l)
-
-assert a p pnil pcons ⊢ ind_L a p pnil pcons nilL ≡ pnil
+  π(p nilL) → (Π x l, π(p l) → π(p (consL x l))) → Π l, π(p l);
+
+assert a p pnil pcons ⊢ ind_L a p pnil pcons nilL ≡ pnil;
 assert a p pnil pcons x l ⊢ ind_L a p pnil pcons (consL x l)
-≡ pcons x l (ind_L a p pnil pcons l)
+≡ pcons x l (ind_L a p pnil pcons l);
 
 ////////////////// Polymorphic trees
 
@@ -595,214 +426,116 @@
 with F:TYPE ≔
 | nilF:F a
 | consF:T a → F a → F a
-end
-
-assert T:Set→TYPE
-assert F:Set→TYPE
-assert @node:Π a, τ a → F a → T a
-assert @nilF:Π a, F a
-assert @consF:Π a, T a → F a → F a
+end;
+
+assert T:Set→TYPE;
+assert F:Set→TYPE;
+assert @node:Π a, τ a → F a → T a;
+assert @nilF:Π a, F a;
+assert @consF:Π a, T a → F a → F a;
 assert ind_F: Π a, Π p:T a→Prop, Π q:F a→Prop,
   (Π x, Π l, π(q l) → π(p (node x l))) →
   π(q nilF) →
   (Π t, π(p t) → Π l, π(q l) → π(q (consF t l))) →
-  Π l, π(q l)
+  Π l, π(q l);
 assert ind_T: Π a, Π p:T a→Prop, Π q:F a→Prop,
   (Π x, Π l, π(q l) → π(p (node x l))) →
   π(q nilF) →
   (Π t, π(p t) → Π l, π(q l) → π(q (consF t l))) →
-  Π t, π(p t)
+  Π t, π(p t);
 assert a p q pnode pnil pcons x l ⊢
   ind_T a p q pnode pnil pcons (node x l)
-  ≡ pnode x l (ind_F a p q pnode pnil pcons l)
+  ≡ pnode x l (ind_F a p q pnode pnil pcons l);
 assert a p q pnode pnil pcons ⊢
   ind_F a p q pnode pnil pcons nilF
-  ≡ pnil
+  ≡ pnil;
 assert a p q pnode pnil pcons t l ⊢
   ind_F a p q pnode pnil pcons (consF t l)
-  ≡ pcons t (ind_T a p q pnode pnil pcons t) l (ind_F a p q pnode pnil pcons l)
+  ≡ pcons t (ind_T a p q pnode pnil pcons t) l (ind_F a p q pnode pnil pcons l);
 
 ////////////////// Type sum - test names between {|...|} too
 
 begin inductive {|sum|} : Set → Set → TYPE ≔
  | {|inl_sum|} : Πa b, τ a → {|sum|} a b
  | inr : Πa b, τ b → {|sum|} a b
-end
-
-assert {|sum|} : Set → Set → TYPE
-assert {|inl_sum|} : Πa b, τ a → {|sum|} a b
-assert inr : Πa b, τ b → {|sum|} a b
+end;
+
+assert {|sum|} : Set → Set → TYPE;
+assert {|inl_sum|} : Πa b, τ a → {|sum|} a b;
+assert inr : Πa b, τ b → {|sum|} a b;
 
 assert {|ind_sum|} : Πp,
 (Πa b xa, π (p a b ({|inl_sum|} a b xa))) →
 (Πa b xb, π (p a b (inr a b xb))) →
-Πa b s, π (p a b s)
+Πa b s, π (p a b s);
 
 assert pS pinl pinr g d xg
-⊢ {|ind_sum|} pS pinl pinr g d ({|inl_sum|} g d xg) ≡ pinl g d xg
+⊢ {|ind_sum|} pS pinl pinr g d ({|inl_sum|} g d xg) ≡ pinl g d xg;
 assert pS pinl pinr g d xd
-⊢ {|ind_sum|} pS pinl pinr g d (inr g d xd) ≡ pinr g d xd
-=======
-(Π t1, π (p t1) → Π x t2, π (p t2) → π (p (consTree t1 x t2))) →
-Π t, π (p t);
-
-symbol pT : Tree → Prop; // Tests about inductive rules
-symbol pileaf : π (pT leaf);
-symbol t1 : Tree;
-symbol t2 : Tree;
-symbol piconsTree : Π t1, π (pT t1) → Π x t2, π (pT t2) → π (pT (consTree t1 x t2));
-assert ⊢ ind_Tree pT pileaf piconsTree leaf ≡ pileaf;
-assert ⊢ ind_Tree pT pileaf piconsTree (consTree t1 x t2)
-     ≡ piconsTree t1 (ind_Tree pT pileaf piconsTree t1)
-                x t2 (ind_Tree pT pileaf piconsTree t2);
-
-assert ⊢ leaf : Tree; // Examples
-assert ⊢ consTree (consTree leaf z leaf) z (consTree leaf (succ z) leaf) : Tree;
-assert ⊢ consTree (consTree (consTree leaf z leaf) z leaf) z (consTree leaf z leaf) : Tree;
-
-///////////////////// Polymorphic list
-
-inductive L : Set → TYPE ≔
- | nilL  : Π a, L a
- | consL : Π a, τ a → L a → L a;
-
-assert ⊢ ind_L : // Induction principle
-  Π p, (Π a, π(p a (nilL a))) → (Π a x l, π(p a l) → π(p a (consL a x l))) → Π a l, π(p a l);
-
-symbol pL : Π a, L a → Prop; // Tests about inductive rules
-symbol pinilL : Π a, π (pL a (nilL a));
-symbol a : Set;
-symbol xa : τ a;
-symbol la : L a;
-symbol piconsL : Π a x l, π (pL a l) → π (pL a (consL a x l));
-assert ⊢ ind_L pL pinilL _ a (nilL a) ≡ pinilL a;
-assert ⊢ ind_L pL pinilL piconsL a (consL a xa la)
-     ≡ piconsL a xa la (ind_L pL pinilL piconsL a la);
-
-assert ⊢ nilL a : L a; // Examples
-assert ⊢ consL nat (succ (succ (succ z))) (nilL nat) : L nat;
-assert ⊢ consL nat (succ (succ (succ z))) (consL nat (succ z) (nilL nat)) : L nat;
-assert ⊢ consL nat (succ (succ (succ z))) (consL nat (succ z) (consL nat z (nilL nat))) : L nat;
-assert ⊢ consL bool true (nilL bool) : L bool;
-
-////////////////// Type sum
-
-inductive {|sum|} : Set → Set → TYPE ≔
- | {|inl_sum|} : Π A B, τ A → {|sum|} A B
- | inr : Π A B, τ B → {|sum|} A B;
-
-assert ⊢ {|ind_sum|} : Π p, // Induction principle
-(Π A B a, π (p A B ({|inl_sum|} A B a))) →
-(Π A B b, π (p A B (inr A B b))) →
-Π A B s, π (p A B s);
-
-symbol pS : Π(A:Set) (B:Set), {|sum|} A B → Prop;// Tests about inductive rules
-symbol G : Set;
-symbol g : τ G;
-symbol D : Set;
-symbol d : τ D;
-symbol piinl : Π A B a, π (pS A B ({|inl_sum|} A B a));
-symbol piinr : Π A B b, π (pS A B (inr A B b));
-
-assert ⊢ {|ind_sum|} pS piinl piinr G D ({|inl_sum|} G D g)
-     ≡ piinl G D g;
-assert ⊢ {|ind_sum|} pS piinl piinr G D (inr G D d)
-     ≡ piinr G D d;
-
-assert ⊢ inr nat bool true : {|sum|} nat bool; // Examples
-assert ⊢ inr nat bool false : {|sum|} nat bool;
-assert ⊢ {|inl_sum|} nat bool z : {|sum|} nat bool;
-assert ⊢ {|inl_sum|} nat bool (succ z) : {|sum|} nat bool;
->>>>>>> eac840a5
+⊢ {|ind_sum|} pS pinl pinr g d (inr g d xd) ≡ pinr g d xd;
 
 //////////////////// Vectors of natural numbers
 
-<<<<<<< HEAD
 begin inductive V : N → TYPE ≔
  | nil_vec   : V z
  | cons_vec  : Πn, N → V n → V (succ n)
-end
-=======
-inductive Vec : Nat → TYPE ≔
- | nil_vec   : Vec z
- | cons_vec  : Π n, Nat → Vec n → Vec (succ n);
->>>>>>> eac840a5
-
-assert ⊢ ind_Vec : // Induction principle
- Π p, π(p z nil_vec) → (Π n x v, π(p n v) → π(p (succ n) (cons_vec n x v))) → Π n v, π(p n v);
-
-symbol pV : Π n, Vec n → Prop; // Tests about inductive rules
-symbol pinil_vec : π (pV z nil_vec);
-symbol n : Nat;
-symbol v : Vec n;
-symbol picons_vec : Π n x v, π(pV n v) → π(pV (succ n) (cons_vec n x v));
-assert ⊢ ind_Vec pV pinil_vec _ z nil_vec ≡ pinil_vec;
-assert ⊢ ind_Vec pV pinil_vec picons_vec (succ n) (cons_vec n x v)
-     ≡ picons_vec n x v (ind_Vec pV pinil_vec picons_vec n v);
-
-<<<<<<< HEAD
-assert p pnil pcons ⊢ ind_V p pnil pcons z nil_vec ≡ pnil
+end;
+
+assert V : N → TYPE;
+assert nil_vec   : V z;
+assert cons_vec  : Πn, N → V n → V (succ n);
+
+assert ind_V :
+ Πp, π(p z nil_vec) → (Πn x v, π(p n v) → π(p (succ n) (cons_vec n x v))) → Πn v, π(p n v);
+
+assert p pnil pcons ⊢ ind_V p pnil pcons z nil_vec ≡ pnil;
 assert p pnil pcons n y v
 ⊢ ind_V p pnil pcons (succ n) (cons_vec n y v)
-≡ pcons n y v (ind_V p pnil pcons n v)
+≡ pcons n y v (ind_V p pnil pcons n v);
 
 /////////////////
 
 begin inductive fin : N → TYPE ≔
   | new : Πn, fin (succ n)
   | inj : Πn, fin n → fin (succ n)
-end
-=======
-assert ⊢ nil_vec : Vec z; // Examples
-assert ⊢ cons_vec (succ z) x (cons_vec z x nil_vec) : Vec (succ (succ z));
-
-///////////////// An example of the heterogenous dependent family
-
-inductive fin : Nat → TYPE ≔
-  | new : Π n, fin (succ n)
-  | inj : Π n, fin n → fin (succ n);
->>>>>>> eac840a5
-
-assert ⊢ ind_fin : // Induction principle
-  Π p, (Π n, π (p (succ n) (new n))) → (Π n f, π (p n f) → π (p (succ n) (inj n f))) → Π n f, π (p n f);
-
-symbol pF : Π n, fin n → Prop; // Tests about inductive rules
-symbol pinew : Π n, π (pF (succ n) (new n));
+end;
+
+assert fin : N → TYPE;
+assert new : Πn, fin (succ n);
+assert inj : Πn, fin n → fin (succ n);
+
+assert ind_fin :
+  Πp, (Πn, π (p (succ n) (new n))) → (Πn f, π (p n f) → π (p (succ n) (inj n f))) → Πn f, π (p n f);
+
+symbol pF : Πn, fin n → Prop;
+symbol pnew : Πn, π (pF (succ n) (new n));
+symbol pinj : Πn f, π (pF n f) → π (pF (succ n) (inj n f));
+symbol indF ≔ ind_fin pF pnew pinj;
 symbol f : fin n;
-symbol piinj : Π n f, π (pF n f) → π (pF (succ n) (inj n f));
-assert ⊢ ind_fin pF pinew _ (succ n) (new n) ≡ pinew n;
-assert ⊢ ind_fin pF pinew piinj (succ n) (inj n f)
-     ≡ piinj n f (ind_fin pF pinew piinj n f);
-
-assert ⊢ new n : fin (succ n); // Examples
-assert ⊢ inj (succ n) (new n) : fin (succ (succ n));
+assert indF (succ n) (new n) ≡ pnew n;
+assert indF (succ n) (inj n f) ≡ pinj n f (indF n f);
 
 ///////////////// Bounded List
 
-<<<<<<< HEAD
-begin inductive listb : τ nat → TYPE ≔
- | nilb  : Πbound, listb bound
- | consb : Πbound x, π (x ≤ bound) → listb bound → listb bound
-end
-
-assert listb : τ nat → TYPE
-assert nilb  : Πbound, listb bound
-assert consb : Πbound x, π (x ≤ bound) → listb bound → listb bound
-
-assert ind_listb :
-Πp, (Πbound, π(p bound (nilb bound))) →
-(Πbound x (prf:π (x ≤ bound)) l, π(p bound l) → π(p bound (consb bound x prf l))) → 
-Πbound l, π(p bound l)
-
-symbol pbound : Πbound, listb bound → Prop
-symbol pnilb : Πbound, π(pbound bound (nilb bound))
-symbol pconsb : Πbound x (prf:π (x ≤ bound)) l, π(pbound bound l) → π(pbound bound (consb bound x prf l))
-symbol indb ≔ ind_listb pbound pnilb pconsb
-symbol y : N
-symbol prf : π (y ≤ n)
-symbol lb : listb n
-assert indb n (nilb n) ≡ pnilb n
-assert indb n (consb n y prf lb) ≡ pconsb n y prf lb (indb n lb)
+begin inductive blist : τ nat → TYPE ≔
+ | bnil  : Πb, blist b
+ | bcons : Πb x, π (x ≤ b) → blist b → blist b
+end;
+
+assert blist : τ nat → TYPE;
+assert bnil  : Πb, blist b;
+assert bcons : Πb x, π (x ≤ b) → blist b → blist b;
+
+assert ind_blist :
+Πp, (Πb, π(p b (bnil b))) →
+(Πb x (prf:π (x ≤ b)) l, π(p b l) → π(p b (bcons b x prf l))) → 
+Πb l, π(p b l);
+
+assert p pnil pcons n ⊢ ind_blist p pnil pcons n (bnil n) ≡ pbnil n;
+
+assert p pnil pcons b x xb l
+⊢ ind_blist p pnil pcons b (bcons b x xb l)
+≡ pcons b x xb l (ind_blist p pnil pcons b l);
 
 ///////////////// Type rom
 
@@ -810,57 +543,31 @@
  | mty : rom z // leaf node
  | bin : Πe1 e2, rom e1 → rom e2 → rom (e1+e2+1)  // binary nodes
  | unl : Πe k, π (k ≤ 2×e) → rom e → rom (succ e) // unary labeled nodes
-end
-=======
-inductive listb : τ nat → TYPE ≔
- | nilb  : Π bound, listb bound
- | consb : Π bound x, π (x ≤ bound) → listb bound → listb bound;
-
-assert ⊢ ind_listb : // Induction principle
-Π p, (Π bound, π(p bound (nilb bound))) →
-(Π bound x (prf:π (x ≤ bound)) l, π(p bound l) → π(p bound (consb bound x prf l))) → 
-Π bound l, π(p bound l);
-
-symbol pbound : Π bound, listb bound → Prop; // Tests about inductive rules
-symbol pinilb : Π bound, π(pbound bound (nilb bound));
-symbol bound : τ nat;
-symbol prf : π (x ≤ bound);
-symbol lb : listb bound;
-symbol piconsb : Π bound x (prf:π (x ≤ bound)) l, π(pbound bound l) → π(pbound bound (consb bound x prf l));
-assert ⊢ ind_listb pbound pinilb _ bound (nilb bound) ≡ pinilb bound;
-assert ⊢ ind_listb pbound pinilb piconsb bound (consb bound x prf lb)
-     ≡ piconsb bound x prf lb (ind_listb pbound pinilb piconsb bound lb);
-
-assert ⊢ nilb bound : listb bound; // Examples
-assert ⊢ consb bound x prf (nilb bound) : listb bound;
-
-///////////////// Type rom
-
-inductive rom : Nat → TYPE ≔
- | mty : rom z // leaf node
- | bin : Π e1 e2, rom e1 → rom e2 → rom (e1 + e2 + 1)  // binary nodes
- | unl : Π e k, π (k ≤ 2 × e) → rom e → rom (succ e); // unary labeled nodes
->>>>>>> eac840a5
-
-assert ⊢ ind_rom : Π p: Π x: Nat, rom x → Prop, // Induction principle
+end;
+
+assert rom : N → TYPE;
+assert mty : rom z;
+assert bin : Πe1 e2, rom e1 → rom e2 → rom (e1+e2+1);
+assert unl : Πe k, π (k ≤ 2×e) → rom e → rom (succ e);
+
+assert ind_rom : Πp: Πx: N, rom x → Prop,
   π (p 0 mty) →
-<<<<<<< HEAD
   (Πe1: τ nat, Πe2: τ nat, Πx: rom e1, π (p e1 x) → Πx0: rom e2, π (p e2 x0) → π (p ((e1 + e2) + 1) (bin e1 e2 x x0))) → 
   (Πe: τ nat, Πk: τ nat, Πx: π (k ≤ (2 × e)), Πx0: rom e, π (p e x0) → π (p (succ e) (unl e k x x0))) → 
-Πx: N, Πx0: rom x, π (p x x0)
-
-symbol pRom : Πx: N, rom x → Prop
-symbol pmty : π (pRom z mty)
+Πx: N, Πx0: rom x, π (p x x0);
+
+symbol pRom : Πx: N, rom x → Prop;
+symbol pmty : π (pRom z mty);
 symbol pbin : Πe1: τ nat, Πe2: τ nat, Πx: rom e1,
- π (pRom e1 x) → Πx0: rom e2, π (pRom e2 x0) → π (pRom ((e1 + e2) + 1) (bin e1 e2 x x0))
-symbol punl : Πe: τ nat, Πk: τ nat, Πx: π (k ≤ (2 × e)), Πx0: rom e, π (pRom e x0) → π (pRom (succ e) (unl e k x x0))
-symbol indr ≔ ind_rom pRom pmty pbin punl
-symbol prf_le : π (n ≤ 2×y)
-symbol romy : rom y
-symbol romn : rom n
-assert indr _ mty ≡ pmty
-assert indr _ (unl y n prf_le romy) ≡ punl y n prf_le romy (indr _ romy)
-assert indr _ (bin y n romy romn) ≡ pbin y n romy (indr y romy) romn (indr n romn)
+ π (pRom e1 x) → Πx0: rom e2, π (pRom e2 x0) → π (pRom ((e1 + e2) + 1) (bin e1 e2 x x0));
+symbol punl : Πe: τ nat, Πk: τ nat, Πx: π (k ≤ (2 × e)), Πx0: rom e, π (pRom e x0) → π (pRom (succ e) (unl e k x x0));
+symbol indr ≔ ind_rom pRom pmty pbin punl;
+symbol prf_le : π (n ≤ 2×y);
+symbol romy : rom y;
+symbol romn : rom n;
+assert indr _ mty ≡ pmty;
+assert indr _ (unl y n prf_le romy) ≡ punl y n prf_le romy (indr _ romy);
+assert indr _ (bin y n romy romn) ≡ pbin y n romy (indr y romy) romn (indr n romn);
 
 ///////////////// Fibonacci suite
 
@@ -869,13 +576,13 @@
     fibo n r1 → fibo (succ n) r2 →  fibo (succ (succ n)) (plus r1 r2)
  | cbase1 : fibo z (succ z)
  | cbase2 : fibo (succ z) (succ z)
-end
-
-assert fibo : N → N → TYPE
+end;
+
+assert fibo : N → N → TYPE;
 assert cgen' : Π (n r1 r2 : N),
-    fibo n r1 → fibo (succ n) r2 →  fibo (succ (succ n)) (plus r1 r2)
-assert cbase1 : fibo z (succ z)
-assert cbase2 : fibo (succ z) (succ z)
+    fibo n r1 → fibo (succ n) r2 →  fibo (succ (succ n)) (plus r1 r2);
+assert cbase1 : fibo z (succ z);
+assert cbase2 : fibo (succ z) (succ z);
 
 assert ind_fibo : Πp: Πx: N, Πx0: N, fibo x x0 → Prop,
 (Πn r1 r2,
@@ -884,194 +591,105 @@
 π (p (succ (succ n)) (r1 + r2) (cgen' n r1 r2 x0 x1))) →
 π (p 0 1 cbase1) →
 π (p 1 1 cbase2) →
-Πx: N, Πx0: N, Πx1: fibo x x0, π (p x x0 x1)
-
-symbol pFibo : Πx: N, Πx0: N, fibo x x0 → Prop
+Πx: N, Πx0: N, Πx1: fibo x x0, π (p x x0 x1);
+
+symbol pFibo : Πx: N, Πx0: N, fibo x x0 → Prop;
 symbol pcgen' : (Πn r1 r2, Πx0: fibo n r1, π (pFibo n r1 x0) → Πx1: fibo (succ n) r2,
-                  π (pFibo (succ n) r2 x1) → π (pFibo (succ (succ n)) (r1 + r2) (cgen' n r1 r2 x0 x1)))
-symbol pcbase1 : π (pFibo 0 1 cbase1)
-symbol pcbase2 : π (pFibo 1 1 cbase2)
-symbol indfibo ≔ ind_fibo pFibo pcgen' pcbase1 pcbase2
-symbol r1 : N
-symbol r2 : N
-symbol hypF1 : fibo n r1
-symbol hypF2 : fibo (succ n) r2
+                  π (pFibo (succ n) r2 x1) → π (pFibo (succ (succ n)) (r1 + r2) (cgen' n r1 r2 x0 x1)));
+symbol pcbase1 : π (pFibo 0 1 cbase1);
+symbol pcbase2 : π (pFibo 1 1 cbase2);
+symbol indfibo ≔ ind_fibo pFibo pcgen' pcbase1 pcbase2;
+symbol r1 : N;
+symbol r2 : N;
+symbol hypF1 : fibo n r1;
+symbol hypF2 : fibo (succ n) r2;
 assert indfibo _ _ (cgen' n r1 r2 hypF1 hypF2)
      ≡ pcgen' n r1 r2 hypF1 (indfibo _ _ hypF1) 
-                      hypF2 (indfibo _ _ hypF2)
-assert indfibo _ _ cbase1 ≡ pcbase1
-assert indfibo _ _ cbase2 ≡ pcbase2
+                      hypF2 (indfibo _ _ hypF2);
+assert indfibo _ _ cbase1 ≡ pcbase1;
+assert indfibo _ _ cbase2 ≡ pcbase2;
 
 /////////////////// Polymorphic vector
 
 begin inductive Vec : Set → N → TYPE ≔
  | Vnil   : Πa, Vec a z
  | Vcons  : Πa n (_:τ a), Vec a n → Vec a (succ n)
-end
-=======
-  (Π e1: τ nat, Π e2: τ nat, Π x: rom e1, π (p e1 x) → Π x0: rom e2, π (p e2 x0) → π (p ((e1 + e2) + 1) (bin e1 e2 x x0))) → 
-  (Π e: τ nat, Π k: τ nat, Π x: π (k ≤ (2 × e)), Π x0: rom e, π (p e x0) → π (p (succ e) (unl e k x x0))) → 
-Π x: Nat, Π x0: rom x, π (p x x0);
-
-symbol pRom : Π x: Nat, rom x → Prop; // Tests about inductive rules
-symbol pimty : π (pRom z mty);
-symbol romx : rom x;
-symbol romn : rom n;
-symbol pibin : Π e1: τ nat, Π e2: τ nat, Π x: rom e1,
- π (pRom e1 x) → Π x0: rom e2, π (pRom e2 x0) → π (pRom ((e1 + e2) + 1) (bin e1 e2 x x0));
-symbol prf_le : π (n ≤ 2 × x);
-symbol piunl : Π e: τ nat, Π k: τ nat, Π x: π (k ≤ (2 × e)), Π x0: rom e, π (pRom e x0) → π (pRom (succ e) (unl e k x x0));
-assert ⊢ ind_rom pRom pimty pibin piunl _ mty ≡ pimty;
-assert ⊢ ind_rom pRom pimty pibin piunl _ (unl x n prf_le romx)
-     ≡ piunl x n prf_le romx (ind_rom pRom pimty pibin piunl _ romx);
-assert ⊢ ind_rom pRom pimty pibin piunl _ (bin x n romx romn)
- ≡ pibin x n romx (ind_rom pRom pimty pibin piunl x romx) romn (ind_rom pRom pimty pibin piunl n romn);
-
-assert ⊢ mty : rom z; // Examples
-assert ⊢ bin z z mty mty : rom (succ z);
-assert ⊢ bin z (succ z) mty (bin z z mty mty) : rom (succ (succ z));
-symbol t : π (z ≤ 2 × z);
-assert ⊢ bin (succ z) z (unl z z t mty) mty : rom (succ (succ z));
-assert ⊢ unl z z t mty : rom (succ z);
-symbol t12 : π (z ≤ 2×(succ z));
-assert ⊢ unl (succ z) z t12 (bin z z mty mty) : rom (succ (succ z));
-
-//symbol rom : Nat → TYPE
-//symbol mty : rom z
-//symbol bin : Π e1 e2, rom e1 → rom e2 → rom (e1+e2+1)
-//symbol unl : Π e k, π (k ≤ 2×e) → rom e → rom (succ e)
-
-//symbol ind_rom : Π p: Πx: Nat, rom x → Prop,
-//  π (p 0 mty) →
-//  (Π e1: τ nat, Π e2: τ nat, Π x: rom e1, π (p e1 x) → Π x0: rom e2, π (p e2 x0) → π (p ((e1 + e2) + 1) (bin e1 e2 x x0))) → 
-//  (Π e: τ nat, Π k: τ nat, Π x: π (k ≤ (2 × e)), Π x0: rom e, π (p e x0) → π (p (succ e) (unl e k x x0))) → 
-//Π x: Nat, Π x0: rom x, π (p x x0)
-
-//rule ind_rom $p $pmty $pbin $punl (($x0 + $x1)+1) (bin $x0 $x1 $x2 $x3)
-//   ↪ $pbin $x0 $x1 $x2 (ind_rom $p $pmty $pbin $punl $x0 $x2) $x3 (ind_rom $p $pmty $pbin $punl $x1 $x3)
-
-/////////////////// Polymorphic vector
-
-inductive Vec_param : Set → Nat → TYPE ≔
- | nil_vec_p   : Π a, Vec_param a z
- | cons_vec_p  : Π a n (_:τ a), Vec_param a n → Vec_param a (succ n);
->>>>>>> eac840a5
-
-assert ⊢ ind_Vec_param : // Induction principle
-  Π p, (Π a, π(p a z (nil_vec_p a))) → (Π a n x v, π(p a n v) → π(p a (succ n) (cons_vec_p a n x v))) → Π a n v, π(p a n v);
-
-symbol pV_p : Π a n, Vec_param a n → Prop; // Tests about inductive rules
-symbol pinil_vec_p : Π a, π (pV_p a z (nil_vec_p a));
+end;
+
+assert Vec : Set → N → TYPE;
+assert Vnil   : Πa, Vec a z;
+assert Vcons  : Πa n (_:τ a), Vec a n → Vec a (succ n);
+
+assert ind_Vec :
+  Πp, (Πa, π(p a z (Vnil a))) → (Πa n x v, π(p a n v) → π(p a (succ n) (Vcons a n x v))) → Πa n v, π(p a n v);
+
+symbol pVec : Πa n, Vec a n → Prop;
+symbol pVecnil : Πa, π (pVec a z (Vnil a));
+symbol pVeccons : Πa n x v, π(pVec a n v) → π(pVec a (succ n) (Vcons a n x v));
+symbol indVec ≔ ind_Vec pVec pVecnil pVeccons;
+symbol a : Set;
 symbol xV_p : τ a;
-symbol v_p : Vec_param a n;
-symbol picons_vec_p : Π a n x v, π(pV_p a n v) → π(pV_p a (succ n) (cons_vec_p a n x v));
-assert ⊢ ind_Vec_param pV_p pinil_vec_p _ a z (nil_vec_p a) ≡ pinil_vec_p a;
-assert ⊢ ind_Vec_param pV_p pinil_vec_p picons_vec_p a (succ n) (cons_vec_p a n xV_p v_p)
-     ≡ picons_vec_p a n xV_p v_p (ind_Vec_param pV_p pinil_vec_p picons_vec_p a n v_p);
-
-<<<<<<< HEAD
-symbol pVec : Πa n, Vec a n → Prop
-symbol pVecnil : Πa, π (pVec a z (Vnil a))
-symbol pVeccons : Πa n x v, π(pVec a n v) → π(pVec a (succ n) (Vcons a n x v))
-symbol indVec ≔ ind_Vec pVec pVecnil pVeccons
-symbol a : Set
-symbol xV_p : τ a
-symbol v_p : Vec a n
-assert ind_Vec pVec pVecnil _ a z (Vnil a) ≡ pVecnil a
+symbol v_p : Vec a n;
+assert ind_Vec pVec pVecnil _ a z (Vnil a) ≡ pVecnil a;
 assert indVec a (succ n) (Vcons a n xV_p v_p)
-     ≡ pVeccons a n xV_p v_p (indVec a n v_p)
+     ≡ pVeccons a n xV_p v_p (indVec a n v_p);
 
 ////////////////// Type Bush (nested inductive type)
 
-symbol bush : Set →  Set
+symbol bush : Set →  Set;
 
 begin inductive Bush : Π(_:Set), TYPE ≔
  | bnil : Πa, Bush a
  | bcons : Πa, τ a → Bush (bush a) → Bush a
-end
-
-rule Bush $a ↪ τ (bush $a)
-
-assert Bush : Π(_:Set), TYPE
-assert bnil : Πa, Bush a
-assert bcons : Πa, τ a → Bush (bush a) → Bush a
+end;
+
+rule Bush $a ↪ τ (bush $a);
+
+assert Bush : Π(_:Set), TYPE;
+assert bnil : Πa, Bush a;
+assert bcons : Πa, τ a → Bush (bush a) → Bush a;
 
 assert ind_Bush :
-  Πp, (Πa, π(p a (bnil a))) → (Πa x l, π(p (bush a) l) → π(p a (bcons a x l))) → Πa l, π(p a l)
-
-symbol pBush : Πa, Bush a → Prop
-symbol pbnil : Πa, π (pBush a (bnil a))
-symbol pbcons : Πa x l, π (pBush (bush a) l) → π (pBush a (bcons a x l))
-symbol indbush ≔ ind_Bush pBush pbnil pbcons
-symbol tb : Bush (bush a)
-assert indbush a (bnil a) ≡ pbnil a
-symbol xa : τ a
-assert indbush a (bcons a xa tb) ≡ pbcons a xa tb (indbush (bush a) tb)
+  Πp, (Πa, π(p a (bnil a))) → (Πa x l, π(p (bush a) l) → π(p a (bcons a x l))) → Πa l, π(p a l);
+
+symbol pBush : Πa, Bush a → Prop;
+symbol pbnil : Πa, π (pBush a (bnil a));
+symbol pbcons : Πa x l, π (pBush (bush a) l) → π (pBush a (bcons a x l));
+symbol indbush ≔ ind_Bush pBush pbnil pbcons;
+symbol tb : Bush (bush a);
+assert indbush a (bnil a) ≡ pbnil a;
+symbol xa : τ a;
+assert indbush a (bcons a xa tb) ≡ pbcons a xa tb (indbush (bush a) tb);
 
 /////////////////////////////
 // Equality
 /////////////////////////////
 
-constant symbol eq {a} : τ a → τ a → Prop
-set infix 8 "=" ≔ eq
-constant symbol eq_refl {a} (x : τ a) : π (x = x)
-constant symbol eq_ind {a} (x y : τ a) : π (x = y) → Πp, π (p y) → π (p x)
+constant symbol eq {a} : τ a → τ a → Prop;
+set infix 8 "=" ≔ eq;
+constant symbol eq_refl {a} (x : τ a) : π (x = x);
+constant symbol eq_ind {a} (x y : τ a) : π (x = y) → Πp, π (p y) → π (p x);
 
 // Set builtins for the rewrite tactic
-set builtin "T"     ≔ τ
-set builtin "eq"    ≔ eq
-set builtin "refl"  ≔ eq_refl
-set builtin "eqind" ≔ eq_ind
+set builtin "T"     ≔ τ;
+set builtin "eq"    ≔ eq;
+set builtin "refl"  ≔ eq_refl;
+set builtin "eqind" ≔ eq_ind;
 
 /////////////////////////////
 // Some proofs
-=======
-assert ⊢ nil_vec_p a : Vec_param a z; // Examples
-assert ⊢ nil_vec_p nat : Vec_param nat z;
-assert ⊢ cons_vec_p nat (succ z) (succ (succ (succ z))) (cons_vec_p nat z z (nil_vec_p nat)) : Vec_param nat (succ (succ z));
-assertnot ⊢ cons_vec_p nat (succ z) (succ (succ (succ z))) (cons_vec_p nat z true (nil_vec_p nat)) : Vec_param nat (succ (succ z));
-assert ⊢ cons_vec_p bool (succ z) false (cons_vec_p bool z true (nil_vec_p bool)) : Vec_param bool (succ (succ z));
-
-////////////////// Type Bush (nested inductive type)
-
-symbol bush : Set →  Set;
-inductive Bush : Π(_:Set), TYPE ≔
- | bnil : Π a, Bush a
- | bcons : Π a, τ a → Bush (bush a) → Bush a;
-rule Bush $a ↪ τ (bush $a);
-
-assert ⊢ ind_Bush : // Induction principle
-  Π p, (Π a, π(p a (bnil a))) → (Π a x l, π(p (bush a) l) → π(p a (bcons a x l))) → Π a l, π(p a l);
-
-symbol pB : Π a, Bush a → Prop; // Tests about inductive rules
-symbol pibnil : Π a, π (pB a (bnil a));
-symbol B : Bush (bush a);
-symbol pibcons : Π a x l, π (pB (bush a) l) → π (pB a (bcons a x l));
-assert ⊢ ind_Bush pB pibnil _ a (bnil a) ≡ pibnil a;
-assert ⊢ ind_Bush pB pibnil pibcons a (bcons a xa B)
-     ≡ pibcons a xa B (ind_Bush pB pibnil pibcons (bush a) B);
-
-assert ⊢ bnil a : Bush a; // Examples
-assert ⊢ bcons nat (succ (succ (succ z))) (bnil (bush nat)) : Bush nat;
-//assert bcons nat (succ (succ (succ z))) (bcons (bush nat) (τ (bush nat)) (bnil (bush (bush nat)))) : Bush nat;
-//assert bcons nat (succ (succ (succ z))) (bcons nat (succ z) (bcons nat z (bnil nat))) : Bush nat;
-assert ⊢ bcons bool true (bnil (bush bool)) : Bush bool;
-
 /////////////////////////////
-// Some ≔ begins
->>>>>>> eac840a5
-/////////////////////////////
-
-opaque symbol plus_0_n : Π n, π ((0 + n) = n)
-≔ begin
+
+opaque symbol plus_0_n : Πn, π ((0 + n) = n) ≔
+begin
   assume n;
   reflexivity;
 end;
 
-opaque symbol plus_n_0 : Π n, π ((n + 0) = n)
-≔ begin
+opaque symbol plus_n_0 : Πn, π ((n + 0) = n) ≔
+begin
   assume n;
-  refine ind_Nat (λ z, (z + 0) = z) _ _ _;
+  refine ind_N (λz, (z + 0) = z) _ _ _;
   // Case n = O
   refine eq_refl 0;
   // Case n = S n'
@@ -1082,7 +700,7 @@
 end;
 
 // About lists
-symbol length : List → Nat;
+symbol length : List → N;
 rule length nil ↪ 0
  with length (cons _ $l) ↪ succ (length $l);
 
@@ -1091,11 +709,11 @@
  with app (cons $x $l) $m ↪ cons $x (app $l $m);
 
 opaque symbol length_app :
-  Π(l1 l2 : List), π ((length l1 + length l2) = length (app l1 l2))
-≔ begin
+  Π(l1 l2 : List), π ((length l1 + length l2) = length (app l1 l2)) ≔
+begin
   assume l1 l2;
   apply ind_List
-        (λ z, (length z + length l2) = length (app z l2)) _ _ l1;
+        (λz, (length z+length l2) = length (app z l2)) _ _ l1;
   reflexivity;
   assume x l2 IHl1;
   simpl; rewrite IHl1; reflexivity;
